"""InVEST Recreation model tests."""

<<<<<<< HEAD
import datetime
import glob
=======
>>>>>>> d5bf146e
import zipfile
import socket
import threading
import multiprocessing
import multiprocessing.pool
import unittest
import tempfile
import shutil
import os
import functools
import logging

import pygeoprocessing
from pygeoprocessing.testing import scm
import numpy
from osgeo import ogr

SAMPLE_DATA = os.path.join(
    os.path.dirname(__file__), '..', 'data', 'invest-data',
    'recreation')
REGRESSION_DATA = os.path.join(
    os.path.dirname(__file__), '..', 'data', 'invest-test-data',
    'recreation_model')

LOGGER = logging.getLogger('test_recreation')


def timeout(max_timeout):
    """Timeout decorator, parameter in seconds."""
    def timeout_decorator(item):
        """Wrap the original function."""
        @functools.wraps(item)
        def func_wrapper(self, *args, **kwargs):
            """Closure for function."""
            pool = multiprocessing.pool.ThreadPool(processes=1)
            async_result = pool.apply_async(item, (self,) + args, kwargs)
            # raises a TimeoutError if execution exceeds max_timeout
            return async_result.get(max_timeout)
        return func_wrapper
    return timeout_decorator


class TestBufferedFileManager(unittest.TestCase):
    """Tests for BufferedFileManager."""
    def setUp(self):
        """Setup Pyro port."""
        self.workspace_dir = tempfile.mkdtemp()

    def test_basic_operation(self):
        """Recreation test buffered file manager basic ops w/ no buffer."""
        from natcap.invest.recreation import buffered_file_manager
        file_manager = buffered_file_manager.BufferedFileManager(
            os.path.join(self.workspace_dir, 'test'), 0)

        file_manager.append(1234, numpy.array([1, 2, 3, 4]))
        file_manager.append(1234, numpy.array([1, 2, 3, 4]))
        file_manager.append(4321, numpy.array([-4, -1, -2, 4]))

        numpy.testing.assert_equal(
            file_manager.read(1234), numpy.array([1, 2, 3, 4, 1, 2, 3, 4]))

        numpy.testing.assert_equal(
            file_manager.read(4321), numpy.array([-4, -1, -2, 4]))

        file_manager.delete(1234)
        with self.assertRaises(IOError):
            file_manager.read(1234)


    def tearDown(self):
        """Delete workspace."""
        shutil.rmtree(self.workspace_dir)

class TestLocalPyroRecServer(unittest.TestCase):
    """Tests that set up local rec server on a port and call through."""

    def setUp(self):
        """Setup Pyro port."""
        multiprocessing.freeze_support()
        self.workspace_dir = tempfile.mkdtemp()

    @scm.skip_if_data_missing(REGRESSION_DATA)
    def test_hashfile(self):
        """Recreation test for hash and fast hash of file."""
        from natcap.invest.recreation import recmodel_server
        file_path = os.path.join(REGRESSION_DATA, 'sample_data.csv')
        file_hash = recmodel_server._hashfile(
            file_path, blocksize=2**20, fast_hash=False)
        self.assertEqual(file_hash, 'b372f3f062afb3e8')

    @scm.skip_if_data_missing(REGRESSION_DATA)
    def test_hashfile_fast(self):
        """Recreation test for hash and fast hash of file."""
        from natcap.invest.recreation import recmodel_server
        file_path = os.path.join(REGRESSION_DATA, 'sample_data.csv')
        file_hash = recmodel_server._hashfile(
            file_path, blocksize=2**20, fast_hash=True)
        self.assertEqual(file_hash, '374cedfe96ad2e12_fast_hash')

    @scm.skip_if_data_missing(SAMPLE_DATA)
    @scm.skip_if_data_missing(REGRESSION_DATA)
    def test_year_order(self):
        """Recreation ensure that end year < start year raise ValueError."""
        from natcap.invest.recreation import recmodel_server

        with self.assertRaises(ValueError):
            # intentionally construct start year > end year
            _ = recmodel_server.RecModel(
                os.path.join(REGRESSION_DATA, 'sample_data.csv'),
                2014, 2005, os.path.join(self.workspace_dir, 'server_cache'))

    @scm.skip_if_data_missing(SAMPLE_DATA)
    @scm.skip_if_data_missing(REGRESSION_DATA)
    @timeout(20.0)
    def test_empty_server(self):
        """Recreation test a client call to simple server."""
        from natcap.invest.recreation import recmodel_server
        from natcap.invest.recreation import recmodel_client

        pygeoprocessing.create_directories([self.workspace_dir])
        empty_point_data_path = os.path.join(
            self.workspace_dir, 'empty_table.csv')
        open(empty_point_data_path, 'w').close()  # touch the file

        # attempt to get an open port; could result in race condition but
        # will be okay for a test. if this test ever fails because of port
        # in use, that's probably why
        sock = socket.socket(socket.AF_INET, socket.SOCK_STREAM)
        sock.bind(('', 0))
        port = sock.getsockname()[1]
        sock.close()
        sock = None

        server_args = {
            'hostname': 'localhost',
            'port': port,
            'raw_csv_point_data_path': empty_point_data_path,
            'cache_workspace': self.workspace_dir,
            'min_year': 2004,
            'max_year': 2015,
        }

        server_thread = threading.Thread(
            target=recmodel_server.execute, args=(server_args,))
        server_thread.daemon = True
        server_thread.start()

        client_args = {
            'aoi_path': os.path.join(
                REGRESSION_DATA, 'test_aoi_for_subset.shp'),
            'cell_size': 7000.0,
            'hostname': 'localhost',
            'port': port,
            'compute_regression': False,
            'start_year': '2005',
            'end_year': '2014',
            'grid_aoi': False,
            'results_suffix': u'',
            'workspace_dir': self.workspace_dir,
        }
        recmodel_client.execute(client_args)

        # testing for file existence seems reasonable since mostly we are
        # testing that a local server starts and a client connects to it
        _test_same_files(
            os.path.join(REGRESSION_DATA, 'file_list_empty_local_server.txt'),
            self.workspace_dir)

    @scm.skip_if_data_missing(SAMPLE_DATA)
    @scm.skip_if_data_missing(REGRESSION_DATA)
    def test_local_aggregate_points(self):
        """Recreation test single threaded local AOI aggregate calculation."""
        from natcap.invest.recreation import recmodel_client
        from natcap.invest.recreation import recmodel_server

        recreation_server = recmodel_server.RecModel(
            os.path.join(REGRESSION_DATA, 'sample_data.csv'),
            2005, 2014, os.path.join(self.workspace_dir, 'server_cache'))

        if not os.path.exists(self.workspace_dir):
            os.makedirs(self.workspace_dir)

        aoi_path = os.path.join(REGRESSION_DATA, 'test_aoi_for_subset.shp')

        basename = os.path.splitext(aoi_path)[0]
        aoi_archive_path = os.path.join(
            self.workspace_dir, 'aoi_zipped.zip')
        with zipfile.ZipFile(aoi_archive_path, 'w') as myzip:
            for filename in glob.glob(basename + '.*'):
                myzip.write(filename, os.path.basename(filename))

        # convert shapefile to binary string for serialization
        zip_file_binary = open(aoi_archive_path, 'rb').read()

        # transfer zipped file to server
        date_range = (
            numpy.datetime64('2005-01-01'),
            numpy.datetime64('2014-12-31'))
        out_vector_filename = 'test_aoi_for_subset_pud.shp'
        zip_result, workspace_id = (
            recreation_server.calc_photo_user_days_in_aoi(
                zip_file_binary, date_range, out_vector_filename))

        # unpack result
        result_zip_path = os.path.join(self.workspace_dir, 'pud_result.zip')
        open(result_zip_path, 'wb').write(zip_result)
        zipfile.ZipFile(result_zip_path, 'r').extractall(self.workspace_dir)

        result_vector_path = os.path.join(
            self.workspace_dir, out_vector_filename)
        expected_vector_path = os.path.join(
            REGRESSION_DATA, 'test_aoi_for_subset_pud.shp')
        pygeoprocessing.testing.assert_vectors_equal(
            expected_vector_path, result_vector_path, 1e-5)

        # ensure the remote workspace is as expected
        workspace_zip_binary = recreation_server.fetch_workspace_aoi(
            workspace_id)
        out_workspace_dir = os.path.join(self.workspace_dir, 'workspace_zip')
        os.makedirs(out_workspace_dir)
        workspace_zip_path = os.path.join(out_workspace_dir, 'workspace.zip')
        open(workspace_zip_path, 'wb').write(workspace_zip_binary)
        zipfile.ZipFile(workspace_zip_path, 'r').extractall(out_workspace_dir)
        pygeoprocessing.testing.assert_vectors_equal(
            aoi_path,
            os.path.join(out_workspace_dir, 'test_aoi_for_subset.shp'), 1e-5)

    @scm.skip_if_data_missing(SAMPLE_DATA)
    @scm.skip_if_data_missing(REGRESSION_DATA)
    def test_local_calc_poly_pud(self):
        """Recreation test single threaded local PUD calculation."""
        from natcap.invest.recreation import recmodel_client
        from natcap.invest.recreation import recmodel_server

        recreation_server = recmodel_server.RecModel(
            os.path.join(REGRESSION_DATA, 'sample_data.csv'),
            2005, 2014, os.path.join(self.workspace_dir, 'server_cache'))

        date_range = (
            numpy.datetime64('2005-01-01'),
            numpy.datetime64('2014-12-31'))

        poly_test_queue = multiprocessing.Queue()
        poly_test_queue.put(0)
        poly_test_queue.put('STOP')
        pud_poly_feature_queue = multiprocessing.Queue()
        recmodel_server._calc_poly_pud(
            recreation_server.qt_pickle_filename,
            os.path.join(REGRESSION_DATA, 'test_aoi_for_subset.shp'),
            date_range, poly_test_queue, pud_poly_feature_queue)

        # assert annual average PUD is the same as regression
        self.assertEqual(
            53.3, pud_poly_feature_queue.get()[1][0])

    @scm.skip_if_data_missing(SAMPLE_DATA)
    @scm.skip_if_data_missing(REGRESSION_DATA)
    def test_local_calc_existing_cached(self):
        """Recreation local PUD calculation on existing quadtree."""
        from natcap.invest.recreation import recmodel_client
        from natcap.invest.recreation import recmodel_server

        recreation_server = recmodel_server.RecModel(
            os.path.join(REGRESSION_DATA, 'sample_data.csv'),
            2005, 2014, os.path.join(self.workspace_dir, 'server_cache'))
        recreation_server = None
        # This will not generate a new quadtree but instead load existing one
        recreation_server = recmodel_server.RecModel(
            os.path.join(REGRESSION_DATA, 'sample_data.csv'),
            2005, 2014, os.path.join(self.workspace_dir, 'server_cache'))

        date_range = (
            numpy.datetime64('2005-01-01'),
            numpy.datetime64('2014-12-31'))

        poly_test_queue = multiprocessing.Queue()
        poly_test_queue.put(0)
        poly_test_queue.put('STOP')
        pud_poly_feature_queue = multiprocessing.Queue()
        recmodel_server._calc_poly_pud(
            recreation_server.qt_pickle_filename,
            os.path.join(REGRESSION_DATA, 'test_aoi_for_subset.shp'),
            date_range, poly_test_queue, pud_poly_feature_queue)

        # assert annual average PUD is the same as regression
        self.assertEqual(
            53.3, pud_poly_feature_queue.get()[1][0])

    @scm.skip_if_data_missing(SAMPLE_DATA)
    @scm.skip_if_data_missing(REGRESSION_DATA)
    def test_parse_input_csv(self):
        """Recreation test parsing raw CSV."""
        from natcap.invest.recreation import recmodel_server

        csv_path = os.path.join(REGRESSION_DATA, 'sample_data.csv')
        block_offset_size_queue = multiprocessing.Queue()
        block_offset_size_queue.put((0, 2**10))
        block_offset_size_queue.put('STOP')
        numpy_array_queue = multiprocessing.Queue()
        recmodel_server._parse_input_csv(
            block_offset_size_queue, csv_path, numpy_array_queue)
        val = numpy_array_queue.get()
        # we know what the first date is
        self.assertEqual(val[0][0], datetime.date(2013, 3, 17))

    @scm.skip_if_data_missing(SAMPLE_DATA)
    @scm.skip_if_data_missing(REGRESSION_DATA)
    @timeout(100.0)
    def test_regression_local_server(self):
        """Recreation base regression test on sample data on local server.

        Executes Recreation model with default data and default arguments.
        """
        from natcap.invest.recreation import recmodel_client
        from natcap.invest.recreation import recmodel_server

        pygeoprocessing.create_directories([self.workspace_dir])
        point_data_path = os.path.join(REGRESSION_DATA, 'sample_data.csv')

        # attempt to get an open port; could result in race condition but
        # will be okay for a test. if this test ever fails because of port
        # in use, that's probably why
        sock = socket.socket(socket.AF_INET, socket.SOCK_STREAM)
        sock.bind(('', 0))
        port = sock.getsockname()[1]
        sock.close()
        sock = None

        server_args = {
            'hostname': 'localhost',
            'port': port,
            'raw_csv_point_data_path': point_data_path,
            'cache_workspace': self.workspace_dir,
            'min_year': 2004,
            'max_year': 2015,
            'max_points_per_node': 50,
        }

        server_thread = threading.Thread(
            target=recmodel_server.execute, args=(server_args,))
        server_thread.daemon = True
        server_thread.start()

        args = {
            'aoi_path': os.path.join(SAMPLE_DATA, 'andros_aoi.shp'),
            'cell_size': 7000.0,
            'compute_regression': True,
            'start_year': '2005',
            'end_year': '2014',
            'grid_aoi': True,
            'grid_type': 'hexagon',
            'predictor_table_path': os.path.join(
                REGRESSION_DATA, 'predictors.csv'),
            'results_suffix': u'',
            'scenario_predictor_table_path': os.path.join(
                REGRESSION_DATA, 'predictors_scenario.csv'),
            'workspace_dir': self.workspace_dir,
        }

        recmodel_client.execute(args)

        RecreationRegressionTests._assert_regression_results_eq(
            args['workspace_dir'],
            os.path.join(REGRESSION_DATA, 'file_list_base.txt'),
            os.path.join(args['workspace_dir'], 'scenario_results.shp'),
            os.path.join(REGRESSION_DATA, 'scenario_results.csv'))

    def tearDown(self):
        """Delete workspace."""
        shutil.rmtree(self.workspace_dir)


class TestLocalRecServer(unittest.TestCase):
    """Tests using a local rec server."""

    def setUp(self):
        """Setup workspace and server."""
        multiprocessing.freeze_support()

        from natcap.invest.recreation import recmodel_server
        self.workspace_dir = tempfile.mkdtemp()
        self.recreation_server = recmodel_server.RecModel(
            os.path.join(REGRESSION_DATA, 'sample_data.csv'),
            2005, 2014, os.path.join(self.workspace_dir, 'server_cache'))

    @scm.skip_if_data_missing(SAMPLE_DATA)
    @scm.skip_if_data_missing(REGRESSION_DATA)
    def test_local_aoi(self):
        """Recreation test local AOI with local server."""
        aoi_path = os.path.join(REGRESSION_DATA, 'test_aoi_for_subset.shp')
        date_range = (
            numpy.datetime64('2005-01-01'),
            numpy.datetime64('2014-12-31'))
        out_vector_filename = os.path.join(self.workspace_dir, 'pud.shp')
        self.recreation_server._calc_aggregated_points_in_aoi(
            aoi_path, self.workspace_dir, date_range, out_vector_filename)

        output_lines = open(os.path.join(
            self.workspace_dir, 'monthly_table.csv'), 'rb').readlines()
        expected_lines = open(os.path.join(
            REGRESSION_DATA, 'expected_monthly_table_for_subset.csv'),
                              'rb').readlines()

        if output_lines != expected_lines:
            raise ValueError(
                "Output table not the same as input. "
                "Expected:\n%s\nGot:\n%s" % (expected_lines, output_lines))

    @scm.skip_if_data_missing(SAMPLE_DATA)
    @scm.skip_if_data_missing(REGRESSION_DATA)
    def test_workspace_fetch(self):
        """Recreation test fetching local workspace."""
        from natcap.invest.recreation import recmodel_client

        aoi_path = os.path.join(REGRESSION_DATA, 'test_aoi_for_subset.shp')
        date_range = (
            numpy.datetime64('2005-01-01'),
            numpy.datetime64('2014-12-31'))
        out_vector_filename = 'pud.shp'

        compressed_aoi_path = os.path.join(
            self.workspace_dir, 'compressed_aoi.zip')
        with zipfile.ZipFile(compressed_aoi_path, 'w') as aoizip:
            basename = os.path.splitext(aoi_path)[0]
            for suffix in recmodel_client._ESRI_SHAPEFILE_EXTENSIONS:
                filename = basename + suffix
                if os.path.exists(filename):
                    aoizip.write(filename, os.path.basename(filename))

        with open(compressed_aoi_path, 'rb') as compressed_aoi_file:
            zip_file_binary = compressed_aoi_file.read()
        zip_result, workspace_id = (
            self.recreation_server.calc_photo_user_days_in_aoi(
                zip_file_binary, date_range, out_vector_filename))

        workspace_zip = (
            self.recreation_server.fetch_workspace_aoi(workspace_id))
        with zipfile.ZipFile(compressed_aoi_path, 'r') as compressed_aoi:
            compressed_aoi.extractall(self.workspace_dir)

        # the workspace should have the same AOI as we sent
        self.assertEqual(
            open(os.path.join(
                self.workspace_dir, 'test_aoi_for_subset.shp'), 'rb').read(),
            open(aoi_path, 'rb').read())

    def tearDown(self):
        """Delete workspace."""
        shutil.rmtree(self.workspace_dir)


class RecreationRegressionTests(unittest.TestCase):
    """Regression tests for InVEST Seasonal Water Yield model."""

    def setUp(self):
        """Setup workspace directory."""
        # this lets us delete the workspace after its done no matter the
        # the rest result
        self.workspace_dir = tempfile.mkdtemp()

    def tearDown(self):
        """Delete workspace."""
        shutil.rmtree(self.workspace_dir)

    @scm.skip_if_data_missing(REGRESSION_DATA)
    def test_incorrect_years(self):
        """Recreation server should raise a value error if start>end year."""
        from natcap.invest.recreation import recmodel_server

        # here start year is 2014 and end year is 2005
        with self.assertRaises(ValueError):
            self.recreation_server = recmodel_server.RecModel(
                os.path.join(REGRESSION_DATA, 'sample_data.csv'),
                2014,  # start year > end year
                2005,  # end year
                os.path.join(self.workspace_dir, 'server_cache'))

    @scm.skip_if_data_missing(REGRESSION_DATA)
    def test_file_hash(self):
        """Recreation test for hashing a file."""
        from natcap.invest.recreation import recmodel_server

        sample_data_path = os.path.join(REGRESSION_DATA, 'sample_data.csv')
        # hash constant is from regression case
        self.assertEqual(
            'b372f3f062afb3e8',
            recmodel_server._hashfile(
                sample_data_path, blocksize=2**10, fast_hash=False))

    def test_file_hash_fast(self):
        """Recreation test for fast hashing a file."""
        from natcap.invest.recreation import recmodel_server

        sample_data_path = os.path.join(REGRESSION_DATA, 'sample_data.csv')
        # hash constant is from regression case
        self.assertEqual(
            '828c5f883a80ff38_fast_hash',
            recmodel_server._hashfile(
                sample_data_path, blocksize=2**10, fast_hash=True))

    @scm.skip_if_data_missing(SAMPLE_DATA)
    @scm.skip_if_data_missing(REGRESSION_DATA)
    def test_data_missing_in_predictors(self):
        """Recreation raise exception if predictor data missing."""
        from natcap.invest.recreation import recmodel_client

        response_vector_path = os.path.join(SAMPLE_DATA, 'andros_aoi.shp')
        table_path = os.path.join(
            REGRESSION_DATA, 'predictors_data_missing.csv')

        with self.assertRaises(ValueError):
            recmodel_client._validate_same_projection(
                response_vector_path, table_path)

    @scm.skip_if_data_missing(SAMPLE_DATA)
    @scm.skip_if_data_missing(REGRESSION_DATA)
    def test_data_different_projection(self):
        """Recreation raise exception if data in different projection."""
        from natcap.invest.recreation import recmodel_client

        response_vector_path = os.path.join(SAMPLE_DATA, 'andros_aoi.shp')
        table_path = os.path.join(
            REGRESSION_DATA, 'predictors_wrong_projection.csv')

        with self.assertRaises(ValueError):
            recmodel_client._validate_same_projection(
                response_vector_path, table_path)

    @scm.skip_if_data_missing(SAMPLE_DATA)
    @scm.skip_if_data_missing(REGRESSION_DATA)
    def test_different_tables(self):
        """Recreation exception if scenario ids different than predictor."""
        from natcap.invest.recreation import recmodel_client

        base_table_path = os.path.join(
            REGRESSION_DATA, 'predictors_data_missing.csv')
        scenario_table_path = os.path.join(
            REGRESSION_DATA, 'predictors_wrong_projection.csv')

        with self.assertRaises(ValueError):
            recmodel_client._validate_same_ids_and_types(
                base_table_path, scenario_table_path)

    def test_delay_op(self):
        """Recreation coverage of delay op function."""
        from natcap.invest.recreation import recmodel_client

        # not much to test here but that the function is invoked
        # guarantee the time has exceeded since we can't have negative time
        last_time = -1.0
        time_delay = 1.0
        called = [False]

        def func():
            """Set `called` to True."""
            called[0] = True
        recmodel_client.delay_op(last_time, time_delay, func)
        self.assertTrue(called[0])

    @scm.skip_if_data_missing(SAMPLE_DATA)
    @scm.skip_if_data_missing(REGRESSION_DATA)
    def test_raster_sum_mean_no_nodata(self):
        """Recreation test sum/mean if raster doesn't have nodata defined."""
        from natcap.invest.recreation import recmodel_client

        # The following raster has no nodata value
        raster_path = os.path.join(REGRESSION_DATA, 'no_nodata_raster.tif')

        response_vector_path = os.path.join(SAMPLE_DATA, 'andros_aoi.shp')
        tmp_indexed_vector_path = os.path.join(
            self.workspace_dir, 'tmp_indexed_vector.shp')
        tmp_fid_raster_path = os.path.join(
            self.workspace_dir, 'tmp_fid_raster.tif')
        fid_values = recmodel_client._raster_sum_mean(
            response_vector_path, raster_path, tmp_indexed_vector_path,
            tmp_fid_raster_path)

        # These constants were calculated by hand by Rich.
        numpy.testing.assert_equal(fid_values['count'][0], 5178)
        numpy.testing.assert_equal(fid_values['sum'][0], 67314)

    @scm.skip_if_data_missing(SAMPLE_DATA)
    @scm.skip_if_data_missing(REGRESSION_DATA)
    def test_raster_sum_mean_nodata(self):
        """Recreation test sum/mean if raster is all nodata."""
        from natcap.invest.recreation import recmodel_client

        # The following raster has no nodata value
        raster_path = os.path.join(REGRESSION_DATA, 'nodata_raster.tif')

        response_vector_path = os.path.join(SAMPLE_DATA, 'andros_aoi.shp')
        tmp_indexed_vector_path = os.path.join(
            self.workspace_dir, 'tmp_indexed_vector.shp')
        tmp_fid_raster_path = os.path.join(
            self.workspace_dir, 'tmp_fid_raster.tif')
        fid_values = recmodel_client._raster_sum_mean(
            response_vector_path, raster_path, tmp_indexed_vector_path,
            tmp_fid_raster_path)

        # These constants were calculated by hand by Rich.
        numpy.testing.assert_equal(fid_values['count'][0], 0)
        numpy.testing.assert_equal(fid_values['sum'][0], 0)
        numpy.testing.assert_equal(fid_values['mean'][0], 0)

    @scm.skip_if_data_missing(SAMPLE_DATA)
    @scm.skip_if_data_missing(REGRESSION_DATA)
    @timeout(100.0)
    def test_base_regression(self):
        """Recreation base regression test on sample data.

        Executes Recreation model with default data and default arguments.
        """
        from natcap.invest.recreation import recmodel_client

        args = {
            'aoi_path': os.path.join(SAMPLE_DATA, 'andros_aoi.shp'),
            'cell_size': 7000.0,
            'compute_regression': True,
            'start_year': '2005',
            'end_year': '2014',
            'grid_aoi': True,
            'grid_type': 'hexagon',
            'predictor_table_path': os.path.join(
                REGRESSION_DATA, 'predictors.csv'),
            'results_suffix': u'',
            'scenario_predictor_table_path': os.path.join(
                REGRESSION_DATA, 'predictors_scenario.csv'),
            'workspace_dir': self.workspace_dir,
        }

        recmodel_client.execute(args)

        RecreationRegressionTests._assert_regression_results_eq(
            args['workspace_dir'],
            os.path.join(REGRESSION_DATA, 'file_list_base.txt'),
            os.path.join(args['workspace_dir'], 'scenario_results.shp'),
            os.path.join(REGRESSION_DATA, 'scenario_results.csv'))

    @scm.skip_if_data_missing(SAMPLE_DATA)
    @scm.skip_if_data_missing(REGRESSION_DATA)
    def test_square_grid_regression(self):
        """Recreation square grid regression test."""
        from natcap.invest.recreation import recmodel_client

        out_grid_vector_path = os.path.join(
            self.workspace_dir, 'square_grid_vector_path.shp')

        recmodel_client._grid_vector(
            os.path.join(SAMPLE_DATA, 'andros_aoi.shp'), 'square', 20000.0,
            out_grid_vector_path)

        expected_grid_vector_path = os.path.join(
            REGRESSION_DATA, 'square_grid_vector_path.shp')

        pygeoprocessing.testing.assert_vectors_equal(
            out_grid_vector_path, expected_grid_vector_path, 0.0)

    @scm.skip_if_data_missing(SAMPLE_DATA)
    @scm.skip_if_data_missing(REGRESSION_DATA)
    def test_all_metrics(self):
        """Recreation test with all but trivial predictor metrics."""
        from natcap.invest.recreation import recmodel_client
        args = {
            'aoi_path': os.path.join(
                REGRESSION_DATA, 'andros_aoi_with_extra_fields.shp'),
            'compute_regression': True,
            'start_year': '2005',
            'end_year': '2014',
            'grid_aoi': False,
            'predictor_table_path': os.path.join(
                REGRESSION_DATA, 'predictors_all.csv'),
            'scenario_predictor_table_path': os.path.join(
                REGRESSION_DATA, 'predictors_all.csv'),
            'results_suffix': u'',
            'workspace_dir': self.workspace_dir,
        }
        recmodel_client.execute(args)

        out_grid_vector_path = os.path.join(
            self.workspace_dir, 'regression_coefficients.shp')
        expected_grid_vector_path = os.path.join(
            REGRESSION_DATA, 'trivial_regression_coefficients.shp')
        pygeoprocessing.testing.assert_vectors_equal(
            out_grid_vector_path, expected_grid_vector_path, 1e-5)

        out_scenario_path = os.path.join(
            self.workspace_dir, 'scenario_results.shp')
        expected_scenario_path = os.path.join(
            REGRESSION_DATA, 'trivial_scenario_results.shp')
        pygeoprocessing.testing.assert_vectors_equal(
            out_scenario_path, expected_scenario_path, 1e-5)

    @scm.skip_if_data_missing(SAMPLE_DATA)
    @scm.skip_if_data_missing(REGRESSION_DATA)
    def test_hex_grid_regression(self):
        """Recreation hex grid regression test."""
        from natcap.invest.recreation import recmodel_client

        out_grid_vector_path = os.path.join(
            self.workspace_dir, 'hex_grid_vector_path.shp')

        recmodel_client._grid_vector(
            os.path.join(SAMPLE_DATA, 'andros_aoi.shp'), 'hexagon', 20000.0,
            out_grid_vector_path)

        expected_grid_vector_path = os.path.join(
            REGRESSION_DATA, 'hex_grid_vector_path.shp')

        pygeoprocessing.testing.assert_vectors_equal(
            out_grid_vector_path, expected_grid_vector_path, 0.0)

    @scm.skip_if_data_missing(SAMPLE_DATA)
    @scm.skip_if_data_missing(REGRESSION_DATA)
    def test_no_grid_regression(self):
        """Recreation base regression on ungridded AOI."""
        from natcap.invest.recreation import recmodel_client

        args = {
            'aoi_path': os.path.join(SAMPLE_DATA, 'andros_aoi.shp'),
            'compute_regression': False,
            'start_year': '2005',
            'end_year': '2014',
            'grid_aoi': False,
            'results_suffix': u'',
            'workspace_dir': self.workspace_dir,
        }

        recmodel_client.execute(args)

        output_lines = open(os.path.join(
            self.workspace_dir, 'monthly_table.csv'), 'rb').readlines()
        expected_lines = open(os.path.join(
            REGRESSION_DATA, 'expected_monthly_table_for_no_grid.csv'),
                              'rb').readlines()

        if output_lines != expected_lines:
            raise ValueError(
                "Output table not the same as input. "
                "Expected:\n%s\nGot:\n%s" % (expected_lines, output_lines))

    @scm.skip_if_data_missing(SAMPLE_DATA)
    @scm.skip_if_data_missing(REGRESSION_DATA)
    def test_predictor_id_too_long(self):
        """Recreation test ID too long raises ValueError."""
        from natcap.invest.recreation import recmodel_client

        args = {
            'aoi_path': os.path.join(SAMPLE_DATA, 'andros_aoi.shp'),
            'compute_regression': True,
            'start_year': '2005',
            'end_year': '2014',
            'grid_aoi': True,
            'grid_type': 'square',
            'cell_size': 20000,
            'predictor_table_path': os.path.join(
                REGRESSION_DATA, 'predictors_id_too_long.csv'),
            'results_suffix': u'',
            'workspace_dir': self.workspace_dir,
        }

        with self.assertRaises(ValueError):
            recmodel_client.execute(args)

    @scm.skip_if_data_missing(SAMPLE_DATA)
    @scm.skip_if_data_missing(REGRESSION_DATA)
    def test_existing_output_shapefiles(self):
        """Recreation grid test when output files need to be overwritten."""
        from natcap.invest.recreation import recmodel_client

        out_grid_vector_path = os.path.join(
            self.workspace_dir, 'hex_grid_vector_path.shp')

        recmodel_client._grid_vector(
            os.path.join(SAMPLE_DATA, 'andros_aoi.shp'), 'hexagon', 20000.0,
            out_grid_vector_path)
        # overwrite output
        recmodel_client._grid_vector(
            os.path.join(SAMPLE_DATA, 'andros_aoi.shp'), 'hexagon', 20000.0,
            out_grid_vector_path)

        expected_grid_vector_path = os.path.join(
            REGRESSION_DATA, 'hex_grid_vector_path.shp')

        pygeoprocessing.testing.assert_vectors_equal(
            out_grid_vector_path, expected_grid_vector_path, 0.0)

    @scm.skip_if_data_missing(SAMPLE_DATA)
    @scm.skip_if_data_missing(REGRESSION_DATA)
    def test_existing_regression_coef(self):
        """Recreation test regression coefficients handle existing output."""
        from natcap.invest.recreation import recmodel_client

        response_vector_path = os.path.join(
            self.workspace_dir, 'hex_grid_vector_path.shp')

        recmodel_client._grid_vector(
            os.path.join(SAMPLE_DATA, 'andros_aoi.shp'), 'hexagon', 20000.0,
            response_vector_path)

        predictor_table_path = os.path.join(REGRESSION_DATA, 'predictors.csv')

        tmp_indexed_vector_path = os.path.join(
            self.workspace_dir, 'tmp_indexed_vector.shp')
        tmp_fid_raster_path = os.path.join(
            self.workspace_dir, 'tmp_fid_raster_path.shp')
        out_coefficient_vector_path = os.path.join(
            self.workspace_dir, 'out_coefficient_vector.shp')
        out_predictor_id_list = []

        recmodel_client._build_regression_coefficients(
            response_vector_path, predictor_table_path,
            tmp_indexed_vector_path, tmp_fid_raster_path,
            out_coefficient_vector_path, out_predictor_id_list)

        # build again to test against overwritting output
        recmodel_client._build_regression_coefficients(
            response_vector_path, predictor_table_path,
            tmp_indexed_vector_path, tmp_fid_raster_path,
            out_coefficient_vector_path, out_predictor_id_list)

        expected_coeff_vector_path = os.path.join(
            REGRESSION_DATA, 'test_regression_coefficients.shp')

        pygeoprocessing.testing.assert_vectors_equal(
            out_coefficient_vector_path, expected_coeff_vector_path, 1e-4)

    @scm.skip_if_data_missing(SAMPLE_DATA)
    @scm.skip_if_data_missing(REGRESSION_DATA)
    def test_absolute_regression_coef(self):
        """Recreation test validation from full path."""
        from natcap.invest.recreation import recmodel_client

        response_vector_path = os.path.join(
            self.workspace_dir, 'hex_grid_vector_path.shp')

        recmodel_client._grid_vector(
            os.path.join(SAMPLE_DATA, 'andros_aoi.shp'), 'hexagon', 20000.0,
            response_vector_path)

        predictor_table_path = os.path.join(
            self.workspace_dir, 'predictors.csv')

        # these are absolute paths for predictor data
        predictor_list = [
            ('ports', os.path.join(SAMPLE_DATA, 'dredged_ports.shp'),
             'point_count'),
            ('airdist', os.path.join(SAMPLE_DATA, 'airport.shp'),
             'point_nearest_distance'),
            ('bonefish', os.path.join(SAMPLE_DATA, 'bonefish.shp'),
             'polygon_percent_coverage'),
            ('bathy', os.path.join(SAMPLE_DATA, 'dem90m.tif'),
             'raster_mean'),
            ]

        with open(predictor_table_path, 'wb') as table_file:
            table_file.write('id,path,type\n')
            for predictor_id, path, predictor_type in predictor_list:
                table_file.write(
                    '%s,%s,%s\n' % (predictor_id, path, predictor_type))

        try:
            recmodel_client._validate_same_projection(
                response_vector_path, predictor_table_path)
        except ValueError:
            self.fail(
                "_validate_same_projection raised ValueError unexpectedly!")

    @scm.skip_if_data_missing(SAMPLE_DATA)
    @scm.skip_if_data_missing(REGRESSION_DATA)
    def test_year_order(self):
        """Recreation ensure that end year < start year raise ValueError."""
        from natcap.invest.recreation import recmodel_client

        args = {
            'aoi_path': os.path.join(SAMPLE_DATA, 'andros_aoi.shp'),
            'cell_size': 7000.0,
            'compute_regression': True,
            'start_year': '2014',  # note start_year > end_year
            'end_year': '2005',
            'grid_aoi': True,
            'grid_type': 'hexagon',
            'predictor_table_path': os.path.join(
                REGRESSION_DATA, 'predictors.csv'),
            'results_suffix': u'',
            'scenario_predictor_table_path': os.path.join(
                REGRESSION_DATA, 'predictors_scenario.csv'),
            'workspace_dir': self.workspace_dir,
        }

        with self.assertRaises(ValueError):
            recmodel_client.execute(args)

    @scm.skip_if_data_missing(SAMPLE_DATA)
    @scm.skip_if_data_missing(REGRESSION_DATA)
    def test_bad_grid_type(self):
        """Recreation ensure that bad grid type raises ValueError."""
        from natcap.invest.recreation import recmodel_client

        args = {
            'aoi_path': os.path.join(SAMPLE_DATA, 'andros_aoi.shp'),
            'cell_size': 7000.0,
            'compute_regression': False,
            'start_year': '2005',
            'end_year': '2014',
            'grid_aoi': True,
            'grid_type': 'circle',  # intentionally bad gridtype
            'results_suffix': u'',
            'workspace_dir': self.workspace_dir,
        }

        with self.assertRaises(ValueError):
            recmodel_client.execute(args)

    @scm.skip_if_data_missing(SAMPLE_DATA)
    @scm.skip_if_data_missing(REGRESSION_DATA)
    def test_start_year_out_of_range(self):
        """Recreation that start_year out of range raise ValueError."""
        from natcap.invest.recreation import recmodel_client

        args = {
            'aoi_path': os.path.join(SAMPLE_DATA, 'andros_aoi.shp'),
            'cell_size': 7000.0,
            'compute_regression': True,
            'start_year': '2219',  # start year ridiculously out of range
            'end_year': '2250',
            'grid_aoi': True,
            'grid_type': 'hexagon',
            'predictor_table_path': os.path.join(
                REGRESSION_DATA, 'predictors.csv'),
            'results_suffix': u'',
            'scenario_predictor_table_path': os.path.join(
                REGRESSION_DATA, 'predictors_scenario.csv'),
            'workspace_dir': self.workspace_dir,
        }

        with self.assertRaises(ValueError):
            recmodel_client.execute(args)

    @scm.skip_if_data_missing(SAMPLE_DATA)
    @scm.skip_if_data_missing(REGRESSION_DATA)
    def test_end_year_out_of_range(self):
        """Recreation that end_year out of range raise ValueError."""
        from natcap.invest.recreation import recmodel_client

        args = {
            'aoi_path': os.path.join(SAMPLE_DATA, 'andros_aoi.shp'),
            'cell_size': 7000.0,
            'compute_regression': True,
            'start_year': '2005',
            'end_year': '2219',  # end year ridiculously out of range
            'grid_aoi': True,
            'grid_type': 'hexagon',
            'predictor_table_path': os.path.join(
                REGRESSION_DATA, 'predictors.csv'),
            'results_suffix': u'',
            'scenario_predictor_table_path': os.path.join(
                REGRESSION_DATA, 'predictors_scenario.csv'),
            'workspace_dir': self.workspace_dir,
        }

        with self.assertRaises(ValueError):
            recmodel_client.execute(args)

    @staticmethod
    def _assert_regression_results_eq(
            workspace_dir, file_list_path, result_vector_path,
            agg_results_path):
        """Test workspace against the expected list of files and results.

        Parameters:
            workspace_dir (string): path to the completed model workspace
            file_list_path (string): path to a file that has a list of all
                the expected files relative to the workspace base
            result_vector_path (string): path to the summary shapefile
                produced by the SWY model.
            agg_results_path (string): path to a csv file that has the
                expected aggregated_results.shp table in the form of
                fid,vri_sum,qb_val per line

        Returns:
            None

        Raises:
            AssertionError if any files are missing or results are out of
            range by `tolerance_places`
        """
        # Test that the workspace has the same files as we expect
        _test_same_files(file_list_path, workspace_dir)

        # we expect a file called 'aggregated_results.shp'
        result_vector = ogr.Open(result_vector_path)
        result_layer = result_vector.GetLayer()

        # The tolerance of 3 digits after the decimal was determined by
        # experimentation on the application with the given range of numbers.
        # This is an apparently reasonable approach as described by ChrisF:
        # http://stackoverflow.com/a/3281371/42897
        # and even more reading about picking numerical tolerance (it's hard):
        # https://randomascii.wordpress.com/2012/02/25/comparing-floating-point-numbers-2012-edition/
        tolerance_places = 3

        headers = [
            'FID', 'PUD_YR_AVG', 'PUD_JAN', 'PUD_FEB', 'PUD_MAR', 'PUD_APR',
            'PUD_MAY', 'PUD_JUN', 'PUD_JUL', 'PUD_AUG', 'PUD_SEP', 'PUD_OCT',
            'PUD_NOV', 'PUD_DEC', 'bonefish', 'airdist', 'ports', 'bathy',
            'PUD_EST']

        with open(agg_results_path, 'rb') as agg_result_file:
            header_line = agg_result_file.readline().strip()
            error_in_header = False
            for expected, actual in zip(headers, header_line.split(',')):
                if actual != expected:
                    error_in_header = True
            if error_in_header:
                raise ValueError(
                    "Header not as expected, got\n%s\nexpected:\n%s" % (
                        str(header_line.split(',')), headers))
            for line in agg_result_file:
                try:
                    expected_result_lookup = dict(
                        zip(headers, [float(x) for x in line.split(',')]))
                except ValueError:
                    LOGGER.error(line)
                    raise
                feature = result_layer.GetFeature(
                    int(expected_result_lookup['FID']))
                for field, value in expected_result_lookup.iteritems():
                    numpy.testing.assert_almost_equal(
                        feature.GetField(field), value,
                        decimal=tolerance_places)
                ogr.Feature.__swig_destroy__(feature)
                feature = None

        result_layer = None
        ogr.DataSource.__swig_destroy__(result_vector)
        result_vector = None


def _test_same_files(base_list_path, directory_path):
    """Assert expected files are in the `directory_path`.

    Parameters:
        base_list_path (string): a path to a file that has one relative
            file path per line.
        directory_path (string): a path to a directory whose contents will
            be checked against the files listed in `base_list_file`

    Returns:
        None

    Raises:
        AssertionError when there are files listed in `base_list_file`
            that don't exist in the directory indicated by `path`
    """
    missing_files = []
    with open(base_list_path, 'r') as file_list:
        for file_path in file_list:
            full_path = os.path.join(directory_path, file_path.rstrip())
            if full_path == '':
                # skip blank lines
                continue
            if not os.path.isfile(full_path):
                missing_files.append(full_path)
    if len(missing_files) > 0:
        raise AssertionError(
            "The following files were expected but not found: " +
            '\n'.join(missing_files))
<|MERGE_RESOLUTION|>--- conflicted
+++ resolved
@@ -1,1074 +1,997 @@
-"""InVEST Recreation model tests."""
-
-<<<<<<< HEAD
-import datetime
-import glob
-=======
->>>>>>> d5bf146e
-import zipfile
-import socket
-import threading
-import multiprocessing
-import multiprocessing.pool
-import unittest
-import tempfile
-import shutil
-import os
-import functools
-import logging
-
-import pygeoprocessing
-from pygeoprocessing.testing import scm
-import numpy
-from osgeo import ogr
-
-SAMPLE_DATA = os.path.join(
-    os.path.dirname(__file__), '..', 'data', 'invest-data',
-    'recreation')
-REGRESSION_DATA = os.path.join(
-    os.path.dirname(__file__), '..', 'data', 'invest-test-data',
-    'recreation_model')
-
-LOGGER = logging.getLogger('test_recreation')
-
-
-def timeout(max_timeout):
-    """Timeout decorator, parameter in seconds."""
-    def timeout_decorator(item):
-        """Wrap the original function."""
-        @functools.wraps(item)
-        def func_wrapper(self, *args, **kwargs):
-            """Closure for function."""
-            pool = multiprocessing.pool.ThreadPool(processes=1)
-            async_result = pool.apply_async(item, (self,) + args, kwargs)
-            # raises a TimeoutError if execution exceeds max_timeout
-            return async_result.get(max_timeout)
-        return func_wrapper
-    return timeout_decorator
-
-
-class TestBufferedFileManager(unittest.TestCase):
-    """Tests for BufferedFileManager."""
-    def setUp(self):
-        """Setup Pyro port."""
-        self.workspace_dir = tempfile.mkdtemp()
-
-    def test_basic_operation(self):
-        """Recreation test buffered file manager basic ops w/ no buffer."""
-        from natcap.invest.recreation import buffered_file_manager
-        file_manager = buffered_file_manager.BufferedFileManager(
-            os.path.join(self.workspace_dir, 'test'), 0)
-
-        file_manager.append(1234, numpy.array([1, 2, 3, 4]))
-        file_manager.append(1234, numpy.array([1, 2, 3, 4]))
-        file_manager.append(4321, numpy.array([-4, -1, -2, 4]))
-
-        numpy.testing.assert_equal(
-            file_manager.read(1234), numpy.array([1, 2, 3, 4, 1, 2, 3, 4]))
-
-        numpy.testing.assert_equal(
-            file_manager.read(4321), numpy.array([-4, -1, -2, 4]))
-
-        file_manager.delete(1234)
-        with self.assertRaises(IOError):
-            file_manager.read(1234)
-
-
-    def tearDown(self):
-        """Delete workspace."""
-        shutil.rmtree(self.workspace_dir)
-
-class TestLocalPyroRecServer(unittest.TestCase):
-    """Tests that set up local rec server on a port and call through."""
-
-    def setUp(self):
-        """Setup Pyro port."""
-        multiprocessing.freeze_support()
-        self.workspace_dir = tempfile.mkdtemp()
-
-    @scm.skip_if_data_missing(REGRESSION_DATA)
-    def test_hashfile(self):
-        """Recreation test for hash and fast hash of file."""
-        from natcap.invest.recreation import recmodel_server
-        file_path = os.path.join(REGRESSION_DATA, 'sample_data.csv')
-        file_hash = recmodel_server._hashfile(
-            file_path, blocksize=2**20, fast_hash=False)
-        self.assertEqual(file_hash, 'b372f3f062afb3e8')
-
-    @scm.skip_if_data_missing(REGRESSION_DATA)
-    def test_hashfile_fast(self):
-        """Recreation test for hash and fast hash of file."""
-        from natcap.invest.recreation import recmodel_server
-        file_path = os.path.join(REGRESSION_DATA, 'sample_data.csv')
-        file_hash = recmodel_server._hashfile(
-            file_path, blocksize=2**20, fast_hash=True)
-        self.assertEqual(file_hash, '374cedfe96ad2e12_fast_hash')
-
-    @scm.skip_if_data_missing(SAMPLE_DATA)
-    @scm.skip_if_data_missing(REGRESSION_DATA)
-    def test_year_order(self):
-        """Recreation ensure that end year < start year raise ValueError."""
-        from natcap.invest.recreation import recmodel_server
-
-        with self.assertRaises(ValueError):
-            # intentionally construct start year > end year
-            _ = recmodel_server.RecModel(
-                os.path.join(REGRESSION_DATA, 'sample_data.csv'),
-                2014, 2005, os.path.join(self.workspace_dir, 'server_cache'))
-
-    @scm.skip_if_data_missing(SAMPLE_DATA)
-    @scm.skip_if_data_missing(REGRESSION_DATA)
-    @timeout(20.0)
-    def test_empty_server(self):
-        """Recreation test a client call to simple server."""
-        from natcap.invest.recreation import recmodel_server
-        from natcap.invest.recreation import recmodel_client
-
-        pygeoprocessing.create_directories([self.workspace_dir])
-        empty_point_data_path = os.path.join(
-            self.workspace_dir, 'empty_table.csv')
-        open(empty_point_data_path, 'w').close()  # touch the file
-
-        # attempt to get an open port; could result in race condition but
-        # will be okay for a test. if this test ever fails because of port
-        # in use, that's probably why
-        sock = socket.socket(socket.AF_INET, socket.SOCK_STREAM)
-        sock.bind(('', 0))
-        port = sock.getsockname()[1]
-        sock.close()
-        sock = None
-
-        server_args = {
-            'hostname': 'localhost',
-            'port': port,
-            'raw_csv_point_data_path': empty_point_data_path,
-            'cache_workspace': self.workspace_dir,
-            'min_year': 2004,
-            'max_year': 2015,
-        }
-
-        server_thread = threading.Thread(
-            target=recmodel_server.execute, args=(server_args,))
-        server_thread.daemon = True
-        server_thread.start()
-
-        client_args = {
-            'aoi_path': os.path.join(
-                REGRESSION_DATA, 'test_aoi_for_subset.shp'),
-            'cell_size': 7000.0,
-            'hostname': 'localhost',
-            'port': port,
-            'compute_regression': False,
-            'start_year': '2005',
-            'end_year': '2014',
-            'grid_aoi': False,
-            'results_suffix': u'',
-            'workspace_dir': self.workspace_dir,
-        }
-        recmodel_client.execute(client_args)
-
-        # testing for file existence seems reasonable since mostly we are
-        # testing that a local server starts and a client connects to it
-        _test_same_files(
-            os.path.join(REGRESSION_DATA, 'file_list_empty_local_server.txt'),
-            self.workspace_dir)
-
-    @scm.skip_if_data_missing(SAMPLE_DATA)
-    @scm.skip_if_data_missing(REGRESSION_DATA)
-    def test_local_aggregate_points(self):
-        """Recreation test single threaded local AOI aggregate calculation."""
-        from natcap.invest.recreation import recmodel_client
-        from natcap.invest.recreation import recmodel_server
-
-        recreation_server = recmodel_server.RecModel(
-            os.path.join(REGRESSION_DATA, 'sample_data.csv'),
-            2005, 2014, os.path.join(self.workspace_dir, 'server_cache'))
-
-        if not os.path.exists(self.workspace_dir):
-            os.makedirs(self.workspace_dir)
-
-        aoi_path = os.path.join(REGRESSION_DATA, 'test_aoi_for_subset.shp')
-
-        basename = os.path.splitext(aoi_path)[0]
-        aoi_archive_path = os.path.join(
-            self.workspace_dir, 'aoi_zipped.zip')
-        with zipfile.ZipFile(aoi_archive_path, 'w') as myzip:
-            for filename in glob.glob(basename + '.*'):
-                myzip.write(filename, os.path.basename(filename))
-
-        # convert shapefile to binary string for serialization
-        zip_file_binary = open(aoi_archive_path, 'rb').read()
-
-        # transfer zipped file to server
-        date_range = (
-            numpy.datetime64('2005-01-01'),
-            numpy.datetime64('2014-12-31'))
-        out_vector_filename = 'test_aoi_for_subset_pud.shp'
-        zip_result, workspace_id = (
-            recreation_server.calc_photo_user_days_in_aoi(
-                zip_file_binary, date_range, out_vector_filename))
-
-        # unpack result
-        result_zip_path = os.path.join(self.workspace_dir, 'pud_result.zip')
-        open(result_zip_path, 'wb').write(zip_result)
-        zipfile.ZipFile(result_zip_path, 'r').extractall(self.workspace_dir)
-
-        result_vector_path = os.path.join(
-            self.workspace_dir, out_vector_filename)
-        expected_vector_path = os.path.join(
-            REGRESSION_DATA, 'test_aoi_for_subset_pud.shp')
-        pygeoprocessing.testing.assert_vectors_equal(
-            expected_vector_path, result_vector_path, 1e-5)
-
-        # ensure the remote workspace is as expected
-        workspace_zip_binary = recreation_server.fetch_workspace_aoi(
-            workspace_id)
-        out_workspace_dir = os.path.join(self.workspace_dir, 'workspace_zip')
-        os.makedirs(out_workspace_dir)
-        workspace_zip_path = os.path.join(out_workspace_dir, 'workspace.zip')
-        open(workspace_zip_path, 'wb').write(workspace_zip_binary)
-        zipfile.ZipFile(workspace_zip_path, 'r').extractall(out_workspace_dir)
-        pygeoprocessing.testing.assert_vectors_equal(
-            aoi_path,
-            os.path.join(out_workspace_dir, 'test_aoi_for_subset.shp'), 1e-5)
-
-    @scm.skip_if_data_missing(SAMPLE_DATA)
-    @scm.skip_if_data_missing(REGRESSION_DATA)
-    def test_local_calc_poly_pud(self):
-        """Recreation test single threaded local PUD calculation."""
-        from natcap.invest.recreation import recmodel_client
-        from natcap.invest.recreation import recmodel_server
-
-        recreation_server = recmodel_server.RecModel(
-            os.path.join(REGRESSION_DATA, 'sample_data.csv'),
-            2005, 2014, os.path.join(self.workspace_dir, 'server_cache'))
-
-        date_range = (
-            numpy.datetime64('2005-01-01'),
-            numpy.datetime64('2014-12-31'))
-
-        poly_test_queue = multiprocessing.Queue()
-        poly_test_queue.put(0)
-        poly_test_queue.put('STOP')
-        pud_poly_feature_queue = multiprocessing.Queue()
-        recmodel_server._calc_poly_pud(
-            recreation_server.qt_pickle_filename,
-            os.path.join(REGRESSION_DATA, 'test_aoi_for_subset.shp'),
-            date_range, poly_test_queue, pud_poly_feature_queue)
-
-        # assert annual average PUD is the same as regression
-        self.assertEqual(
-            53.3, pud_poly_feature_queue.get()[1][0])
-
-    @scm.skip_if_data_missing(SAMPLE_DATA)
-    @scm.skip_if_data_missing(REGRESSION_DATA)
-    def test_local_calc_existing_cached(self):
-        """Recreation local PUD calculation on existing quadtree."""
-        from natcap.invest.recreation import recmodel_client
-        from natcap.invest.recreation import recmodel_server
-
-        recreation_server = recmodel_server.RecModel(
-            os.path.join(REGRESSION_DATA, 'sample_data.csv'),
-            2005, 2014, os.path.join(self.workspace_dir, 'server_cache'))
-        recreation_server = None
-        # This will not generate a new quadtree but instead load existing one
-        recreation_server = recmodel_server.RecModel(
-            os.path.join(REGRESSION_DATA, 'sample_data.csv'),
-            2005, 2014, os.path.join(self.workspace_dir, 'server_cache'))
-
-        date_range = (
-            numpy.datetime64('2005-01-01'),
-            numpy.datetime64('2014-12-31'))
-
-        poly_test_queue = multiprocessing.Queue()
-        poly_test_queue.put(0)
-        poly_test_queue.put('STOP')
-        pud_poly_feature_queue = multiprocessing.Queue()
-        recmodel_server._calc_poly_pud(
-            recreation_server.qt_pickle_filename,
-            os.path.join(REGRESSION_DATA, 'test_aoi_for_subset.shp'),
-            date_range, poly_test_queue, pud_poly_feature_queue)
-
-        # assert annual average PUD is the same as regression
-        self.assertEqual(
-            53.3, pud_poly_feature_queue.get()[1][0])
-
-    @scm.skip_if_data_missing(SAMPLE_DATA)
-    @scm.skip_if_data_missing(REGRESSION_DATA)
-    def test_parse_input_csv(self):
-        """Recreation test parsing raw CSV."""
-        from natcap.invest.recreation import recmodel_server
-
-        csv_path = os.path.join(REGRESSION_DATA, 'sample_data.csv')
-        block_offset_size_queue = multiprocessing.Queue()
-        block_offset_size_queue.put((0, 2**10))
-        block_offset_size_queue.put('STOP')
-        numpy_array_queue = multiprocessing.Queue()
-        recmodel_server._parse_input_csv(
-            block_offset_size_queue, csv_path, numpy_array_queue)
-        val = numpy_array_queue.get()
-        # we know what the first date is
-        self.assertEqual(val[0][0], datetime.date(2013, 3, 17))
-
-    @scm.skip_if_data_missing(SAMPLE_DATA)
-    @scm.skip_if_data_missing(REGRESSION_DATA)
-    @timeout(100.0)
-    def test_regression_local_server(self):
-        """Recreation base regression test on sample data on local server.
-
-        Executes Recreation model with default data and default arguments.
-        """
-        from natcap.invest.recreation import recmodel_client
-        from natcap.invest.recreation import recmodel_server
-
-        pygeoprocessing.create_directories([self.workspace_dir])
-        point_data_path = os.path.join(REGRESSION_DATA, 'sample_data.csv')
-
-        # attempt to get an open port; could result in race condition but
-        # will be okay for a test. if this test ever fails because of port
-        # in use, that's probably why
-        sock = socket.socket(socket.AF_INET, socket.SOCK_STREAM)
-        sock.bind(('', 0))
-        port = sock.getsockname()[1]
-        sock.close()
-        sock = None
-
-        server_args = {
-            'hostname': 'localhost',
-            'port': port,
-            'raw_csv_point_data_path': point_data_path,
-            'cache_workspace': self.workspace_dir,
-            'min_year': 2004,
-            'max_year': 2015,
-            'max_points_per_node': 50,
-        }
-
-        server_thread = threading.Thread(
-            target=recmodel_server.execute, args=(server_args,))
-        server_thread.daemon = True
-        server_thread.start()
-
-        args = {
-            'aoi_path': os.path.join(SAMPLE_DATA, 'andros_aoi.shp'),
-            'cell_size': 7000.0,
-            'compute_regression': True,
-            'start_year': '2005',
-            'end_year': '2014',
-            'grid_aoi': True,
-            'grid_type': 'hexagon',
-            'predictor_table_path': os.path.join(
-                REGRESSION_DATA, 'predictors.csv'),
-            'results_suffix': u'',
-            'scenario_predictor_table_path': os.path.join(
-                REGRESSION_DATA, 'predictors_scenario.csv'),
-            'workspace_dir': self.workspace_dir,
-        }
-
-        recmodel_client.execute(args)
-
-        RecreationRegressionTests._assert_regression_results_eq(
-            args['workspace_dir'],
-            os.path.join(REGRESSION_DATA, 'file_list_base.txt'),
-            os.path.join(args['workspace_dir'], 'scenario_results.shp'),
-            os.path.join(REGRESSION_DATA, 'scenario_results.csv'))
-
-    def tearDown(self):
-        """Delete workspace."""
-        shutil.rmtree(self.workspace_dir)
-
-
-class TestLocalRecServer(unittest.TestCase):
-    """Tests using a local rec server."""
-
-    def setUp(self):
-        """Setup workspace and server."""
-        multiprocessing.freeze_support()
-
-        from natcap.invest.recreation import recmodel_server
-        self.workspace_dir = tempfile.mkdtemp()
-        self.recreation_server = recmodel_server.RecModel(
-            os.path.join(REGRESSION_DATA, 'sample_data.csv'),
-            2005, 2014, os.path.join(self.workspace_dir, 'server_cache'))
-
-    @scm.skip_if_data_missing(SAMPLE_DATA)
-    @scm.skip_if_data_missing(REGRESSION_DATA)
-    def test_local_aoi(self):
-        """Recreation test local AOI with local server."""
-        aoi_path = os.path.join(REGRESSION_DATA, 'test_aoi_for_subset.shp')
-        date_range = (
-            numpy.datetime64('2005-01-01'),
-            numpy.datetime64('2014-12-31'))
-        out_vector_filename = os.path.join(self.workspace_dir, 'pud.shp')
-        self.recreation_server._calc_aggregated_points_in_aoi(
-            aoi_path, self.workspace_dir, date_range, out_vector_filename)
-
-        output_lines = open(os.path.join(
-            self.workspace_dir, 'monthly_table.csv'), 'rb').readlines()
-        expected_lines = open(os.path.join(
-            REGRESSION_DATA, 'expected_monthly_table_for_subset.csv'),
-                              'rb').readlines()
-
-        if output_lines != expected_lines:
-            raise ValueError(
-                "Output table not the same as input. "
-                "Expected:\n%s\nGot:\n%s" % (expected_lines, output_lines))
-
-    @scm.skip_if_data_missing(SAMPLE_DATA)
-    @scm.skip_if_data_missing(REGRESSION_DATA)
-    def test_workspace_fetch(self):
-        """Recreation test fetching local workspace."""
-        from natcap.invest.recreation import recmodel_client
-
-        aoi_path = os.path.join(REGRESSION_DATA, 'test_aoi_for_subset.shp')
-        date_range = (
-            numpy.datetime64('2005-01-01'),
-            numpy.datetime64('2014-12-31'))
-        out_vector_filename = 'pud.shp'
-
-        compressed_aoi_path = os.path.join(
-            self.workspace_dir, 'compressed_aoi.zip')
-        with zipfile.ZipFile(compressed_aoi_path, 'w') as aoizip:
-            basename = os.path.splitext(aoi_path)[0]
-            for suffix in recmodel_client._ESRI_SHAPEFILE_EXTENSIONS:
-                filename = basename + suffix
-                if os.path.exists(filename):
-                    aoizip.write(filename, os.path.basename(filename))
-
-        with open(compressed_aoi_path, 'rb') as compressed_aoi_file:
-            zip_file_binary = compressed_aoi_file.read()
-        zip_result, workspace_id = (
-            self.recreation_server.calc_photo_user_days_in_aoi(
-                zip_file_binary, date_range, out_vector_filename))
-
-        workspace_zip = (
-            self.recreation_server.fetch_workspace_aoi(workspace_id))
-        with zipfile.ZipFile(compressed_aoi_path, 'r') as compressed_aoi:
-            compressed_aoi.extractall(self.workspace_dir)
-
-        # the workspace should have the same AOI as we sent
-        self.assertEqual(
-            open(os.path.join(
-                self.workspace_dir, 'test_aoi_for_subset.shp'), 'rb').read(),
-            open(aoi_path, 'rb').read())
-
-    def tearDown(self):
-        """Delete workspace."""
-        shutil.rmtree(self.workspace_dir)
-
-
-class RecreationRegressionTests(unittest.TestCase):
-    """Regression tests for InVEST Seasonal Water Yield model."""
-
-    def setUp(self):
-        """Setup workspace directory."""
-        # this lets us delete the workspace after its done no matter the
-        # the rest result
-        self.workspace_dir = tempfile.mkdtemp()
-
-    def tearDown(self):
-        """Delete workspace."""
-        shutil.rmtree(self.workspace_dir)
-
-    @scm.skip_if_data_missing(REGRESSION_DATA)
-    def test_incorrect_years(self):
-        """Recreation server should raise a value error if start>end year."""
-        from natcap.invest.recreation import recmodel_server
-
-        # here start year is 2014 and end year is 2005
-        with self.assertRaises(ValueError):
-            self.recreation_server = recmodel_server.RecModel(
-                os.path.join(REGRESSION_DATA, 'sample_data.csv'),
-                2014,  # start year > end year
-                2005,  # end year
-                os.path.join(self.workspace_dir, 'server_cache'))
-
-    @scm.skip_if_data_missing(REGRESSION_DATA)
-    def test_file_hash(self):
-        """Recreation test for hashing a file."""
-        from natcap.invest.recreation import recmodel_server
-
-        sample_data_path = os.path.join(REGRESSION_DATA, 'sample_data.csv')
-        # hash constant is from regression case
-        self.assertEqual(
-            'b372f3f062afb3e8',
-            recmodel_server._hashfile(
-                sample_data_path, blocksize=2**10, fast_hash=False))
-
-    def test_file_hash_fast(self):
-        """Recreation test for fast hashing a file."""
-        from natcap.invest.recreation import recmodel_server
-
-        sample_data_path = os.path.join(REGRESSION_DATA, 'sample_data.csv')
-        # hash constant is from regression case
-        self.assertEqual(
-            '828c5f883a80ff38_fast_hash',
-            recmodel_server._hashfile(
-                sample_data_path, blocksize=2**10, fast_hash=True))
-
-    @scm.skip_if_data_missing(SAMPLE_DATA)
-    @scm.skip_if_data_missing(REGRESSION_DATA)
-    def test_data_missing_in_predictors(self):
-        """Recreation raise exception if predictor data missing."""
-        from natcap.invest.recreation import recmodel_client
-
-        response_vector_path = os.path.join(SAMPLE_DATA, 'andros_aoi.shp')
-        table_path = os.path.join(
-            REGRESSION_DATA, 'predictors_data_missing.csv')
-
-        with self.assertRaises(ValueError):
-            recmodel_client._validate_same_projection(
-                response_vector_path, table_path)
-
-    @scm.skip_if_data_missing(SAMPLE_DATA)
-    @scm.skip_if_data_missing(REGRESSION_DATA)
-    def test_data_different_projection(self):
-        """Recreation raise exception if data in different projection."""
-        from natcap.invest.recreation import recmodel_client
-
-        response_vector_path = os.path.join(SAMPLE_DATA, 'andros_aoi.shp')
-        table_path = os.path.join(
-            REGRESSION_DATA, 'predictors_wrong_projection.csv')
-
-        with self.assertRaises(ValueError):
-            recmodel_client._validate_same_projection(
-                response_vector_path, table_path)
-
-    @scm.skip_if_data_missing(SAMPLE_DATA)
-    @scm.skip_if_data_missing(REGRESSION_DATA)
-    def test_different_tables(self):
-        """Recreation exception if scenario ids different than predictor."""
-        from natcap.invest.recreation import recmodel_client
-
-        base_table_path = os.path.join(
-            REGRESSION_DATA, 'predictors_data_missing.csv')
-        scenario_table_path = os.path.join(
-            REGRESSION_DATA, 'predictors_wrong_projection.csv')
-
-        with self.assertRaises(ValueError):
-            recmodel_client._validate_same_ids_and_types(
-                base_table_path, scenario_table_path)
-
-    def test_delay_op(self):
-        """Recreation coverage of delay op function."""
-        from natcap.invest.recreation import recmodel_client
-
-        # not much to test here but that the function is invoked
-        # guarantee the time has exceeded since we can't have negative time
-        last_time = -1.0
-        time_delay = 1.0
-        called = [False]
-
-        def func():
-            """Set `called` to True."""
-            called[0] = True
-        recmodel_client.delay_op(last_time, time_delay, func)
-        self.assertTrue(called[0])
-
-    @scm.skip_if_data_missing(SAMPLE_DATA)
-    @scm.skip_if_data_missing(REGRESSION_DATA)
-    def test_raster_sum_mean_no_nodata(self):
-        """Recreation test sum/mean if raster doesn't have nodata defined."""
-        from natcap.invest.recreation import recmodel_client
-
-        # The following raster has no nodata value
-        raster_path = os.path.join(REGRESSION_DATA, 'no_nodata_raster.tif')
-
-        response_vector_path = os.path.join(SAMPLE_DATA, 'andros_aoi.shp')
-        tmp_indexed_vector_path = os.path.join(
-            self.workspace_dir, 'tmp_indexed_vector.shp')
-        tmp_fid_raster_path = os.path.join(
-            self.workspace_dir, 'tmp_fid_raster.tif')
-        fid_values = recmodel_client._raster_sum_mean(
-            response_vector_path, raster_path, tmp_indexed_vector_path,
-            tmp_fid_raster_path)
-
-        # These constants were calculated by hand by Rich.
-        numpy.testing.assert_equal(fid_values['count'][0], 5178)
-        numpy.testing.assert_equal(fid_values['sum'][0], 67314)
-
-    @scm.skip_if_data_missing(SAMPLE_DATA)
-    @scm.skip_if_data_missing(REGRESSION_DATA)
-    def test_raster_sum_mean_nodata(self):
-        """Recreation test sum/mean if raster is all nodata."""
-        from natcap.invest.recreation import recmodel_client
-
-        # The following raster has no nodata value
-        raster_path = os.path.join(REGRESSION_DATA, 'nodata_raster.tif')
-
-        response_vector_path = os.path.join(SAMPLE_DATA, 'andros_aoi.shp')
-        tmp_indexed_vector_path = os.path.join(
-            self.workspace_dir, 'tmp_indexed_vector.shp')
-        tmp_fid_raster_path = os.path.join(
-            self.workspace_dir, 'tmp_fid_raster.tif')
-        fid_values = recmodel_client._raster_sum_mean(
-            response_vector_path, raster_path, tmp_indexed_vector_path,
-            tmp_fid_raster_path)
-
-        # These constants were calculated by hand by Rich.
-        numpy.testing.assert_equal(fid_values['count'][0], 0)
-        numpy.testing.assert_equal(fid_values['sum'][0], 0)
-        numpy.testing.assert_equal(fid_values['mean'][0], 0)
-
-    @scm.skip_if_data_missing(SAMPLE_DATA)
-    @scm.skip_if_data_missing(REGRESSION_DATA)
-    @timeout(100.0)
-    def test_base_regression(self):
-        """Recreation base regression test on sample data.
-
-        Executes Recreation model with default data and default arguments.
-        """
-        from natcap.invest.recreation import recmodel_client
-
-        args = {
-            'aoi_path': os.path.join(SAMPLE_DATA, 'andros_aoi.shp'),
-            'cell_size': 7000.0,
-            'compute_regression': True,
-            'start_year': '2005',
-            'end_year': '2014',
-            'grid_aoi': True,
-            'grid_type': 'hexagon',
-            'predictor_table_path': os.path.join(
-                REGRESSION_DATA, 'predictors.csv'),
-            'results_suffix': u'',
-            'scenario_predictor_table_path': os.path.join(
-                REGRESSION_DATA, 'predictors_scenario.csv'),
-            'workspace_dir': self.workspace_dir,
-        }
-
-        recmodel_client.execute(args)
-
-        RecreationRegressionTests._assert_regression_results_eq(
-            args['workspace_dir'],
-            os.path.join(REGRESSION_DATA, 'file_list_base.txt'),
-            os.path.join(args['workspace_dir'], 'scenario_results.shp'),
-            os.path.join(REGRESSION_DATA, 'scenario_results.csv'))
-
-    @scm.skip_if_data_missing(SAMPLE_DATA)
-    @scm.skip_if_data_missing(REGRESSION_DATA)
-    def test_square_grid_regression(self):
-        """Recreation square grid regression test."""
-        from natcap.invest.recreation import recmodel_client
-
-        out_grid_vector_path = os.path.join(
-            self.workspace_dir, 'square_grid_vector_path.shp')
-
-        recmodel_client._grid_vector(
-            os.path.join(SAMPLE_DATA, 'andros_aoi.shp'), 'square', 20000.0,
-            out_grid_vector_path)
-
-        expected_grid_vector_path = os.path.join(
-            REGRESSION_DATA, 'square_grid_vector_path.shp')
-
-        pygeoprocessing.testing.assert_vectors_equal(
-            out_grid_vector_path, expected_grid_vector_path, 0.0)
-
-    @scm.skip_if_data_missing(SAMPLE_DATA)
-    @scm.skip_if_data_missing(REGRESSION_DATA)
-    def test_all_metrics(self):
-        """Recreation test with all but trivial predictor metrics."""
-        from natcap.invest.recreation import recmodel_client
-        args = {
-            'aoi_path': os.path.join(
-                REGRESSION_DATA, 'andros_aoi_with_extra_fields.shp'),
-            'compute_regression': True,
-            'start_year': '2005',
-            'end_year': '2014',
-            'grid_aoi': False,
-            'predictor_table_path': os.path.join(
-                REGRESSION_DATA, 'predictors_all.csv'),
-            'scenario_predictor_table_path': os.path.join(
-                REGRESSION_DATA, 'predictors_all.csv'),
-            'results_suffix': u'',
-            'workspace_dir': self.workspace_dir,
-        }
-        recmodel_client.execute(args)
-
-        out_grid_vector_path = os.path.join(
-            self.workspace_dir, 'regression_coefficients.shp')
-        expected_grid_vector_path = os.path.join(
-            REGRESSION_DATA, 'trivial_regression_coefficients.shp')
-        pygeoprocessing.testing.assert_vectors_equal(
-            out_grid_vector_path, expected_grid_vector_path, 1e-5)
-
-        out_scenario_path = os.path.join(
-            self.workspace_dir, 'scenario_results.shp')
-        expected_scenario_path = os.path.join(
-            REGRESSION_DATA, 'trivial_scenario_results.shp')
-        pygeoprocessing.testing.assert_vectors_equal(
-            out_scenario_path, expected_scenario_path, 1e-5)
-
-    @scm.skip_if_data_missing(SAMPLE_DATA)
-    @scm.skip_if_data_missing(REGRESSION_DATA)
-    def test_hex_grid_regression(self):
-        """Recreation hex grid regression test."""
-        from natcap.invest.recreation import recmodel_client
-
-        out_grid_vector_path = os.path.join(
-            self.workspace_dir, 'hex_grid_vector_path.shp')
-
-        recmodel_client._grid_vector(
-            os.path.join(SAMPLE_DATA, 'andros_aoi.shp'), 'hexagon', 20000.0,
-            out_grid_vector_path)
-
-        expected_grid_vector_path = os.path.join(
-            REGRESSION_DATA, 'hex_grid_vector_path.shp')
-
-        pygeoprocessing.testing.assert_vectors_equal(
-            out_grid_vector_path, expected_grid_vector_path, 0.0)
-
-    @scm.skip_if_data_missing(SAMPLE_DATA)
-    @scm.skip_if_data_missing(REGRESSION_DATA)
-    def test_no_grid_regression(self):
-        """Recreation base regression on ungridded AOI."""
-        from natcap.invest.recreation import recmodel_client
-
-        args = {
-            'aoi_path': os.path.join(SAMPLE_DATA, 'andros_aoi.shp'),
-            'compute_regression': False,
-            'start_year': '2005',
-            'end_year': '2014',
-            'grid_aoi': False,
-            'results_suffix': u'',
-            'workspace_dir': self.workspace_dir,
-        }
-
-        recmodel_client.execute(args)
-
-        output_lines = open(os.path.join(
-            self.workspace_dir, 'monthly_table.csv'), 'rb').readlines()
-        expected_lines = open(os.path.join(
-            REGRESSION_DATA, 'expected_monthly_table_for_no_grid.csv'),
-                              'rb').readlines()
-
-        if output_lines != expected_lines:
-            raise ValueError(
-                "Output table not the same as input. "
-                "Expected:\n%s\nGot:\n%s" % (expected_lines, output_lines))
-
-    @scm.skip_if_data_missing(SAMPLE_DATA)
-    @scm.skip_if_data_missing(REGRESSION_DATA)
-    def test_predictor_id_too_long(self):
-        """Recreation test ID too long raises ValueError."""
-        from natcap.invest.recreation import recmodel_client
-
-        args = {
-            'aoi_path': os.path.join(SAMPLE_DATA, 'andros_aoi.shp'),
-            'compute_regression': True,
-            'start_year': '2005',
-            'end_year': '2014',
-            'grid_aoi': True,
-            'grid_type': 'square',
-            'cell_size': 20000,
-            'predictor_table_path': os.path.join(
-                REGRESSION_DATA, 'predictors_id_too_long.csv'),
-            'results_suffix': u'',
-            'workspace_dir': self.workspace_dir,
-        }
-
-        with self.assertRaises(ValueError):
-            recmodel_client.execute(args)
-
-    @scm.skip_if_data_missing(SAMPLE_DATA)
-    @scm.skip_if_data_missing(REGRESSION_DATA)
-    def test_existing_output_shapefiles(self):
-        """Recreation grid test when output files need to be overwritten."""
-        from natcap.invest.recreation import recmodel_client
-
-        out_grid_vector_path = os.path.join(
-            self.workspace_dir, 'hex_grid_vector_path.shp')
-
-        recmodel_client._grid_vector(
-            os.path.join(SAMPLE_DATA, 'andros_aoi.shp'), 'hexagon', 20000.0,
-            out_grid_vector_path)
-        # overwrite output
-        recmodel_client._grid_vector(
-            os.path.join(SAMPLE_DATA, 'andros_aoi.shp'), 'hexagon', 20000.0,
-            out_grid_vector_path)
-
-        expected_grid_vector_path = os.path.join(
-            REGRESSION_DATA, 'hex_grid_vector_path.shp')
-
-        pygeoprocessing.testing.assert_vectors_equal(
-            out_grid_vector_path, expected_grid_vector_path, 0.0)
-
-    @scm.skip_if_data_missing(SAMPLE_DATA)
-    @scm.skip_if_data_missing(REGRESSION_DATA)
-    def test_existing_regression_coef(self):
-        """Recreation test regression coefficients handle existing output."""
-        from natcap.invest.recreation import recmodel_client
-
-        response_vector_path = os.path.join(
-            self.workspace_dir, 'hex_grid_vector_path.shp')
-
-        recmodel_client._grid_vector(
-            os.path.join(SAMPLE_DATA, 'andros_aoi.shp'), 'hexagon', 20000.0,
-            response_vector_path)
-
-        predictor_table_path = os.path.join(REGRESSION_DATA, 'predictors.csv')
-
-        tmp_indexed_vector_path = os.path.join(
-            self.workspace_dir, 'tmp_indexed_vector.shp')
-        tmp_fid_raster_path = os.path.join(
-            self.workspace_dir, 'tmp_fid_raster_path.shp')
-        out_coefficient_vector_path = os.path.join(
-            self.workspace_dir, 'out_coefficient_vector.shp')
-        out_predictor_id_list = []
-
-        recmodel_client._build_regression_coefficients(
-            response_vector_path, predictor_table_path,
-            tmp_indexed_vector_path, tmp_fid_raster_path,
-            out_coefficient_vector_path, out_predictor_id_list)
-
-        # build again to test against overwritting output
-        recmodel_client._build_regression_coefficients(
-            response_vector_path, predictor_table_path,
-            tmp_indexed_vector_path, tmp_fid_raster_path,
-            out_coefficient_vector_path, out_predictor_id_list)
-
-        expected_coeff_vector_path = os.path.join(
-            REGRESSION_DATA, 'test_regression_coefficients.shp')
-
-        pygeoprocessing.testing.assert_vectors_equal(
-            out_coefficient_vector_path, expected_coeff_vector_path, 1e-4)
-
-    @scm.skip_if_data_missing(SAMPLE_DATA)
-    @scm.skip_if_data_missing(REGRESSION_DATA)
-    def test_absolute_regression_coef(self):
-        """Recreation test validation from full path."""
-        from natcap.invest.recreation import recmodel_client
-
-        response_vector_path = os.path.join(
-            self.workspace_dir, 'hex_grid_vector_path.shp')
-
-        recmodel_client._grid_vector(
-            os.path.join(SAMPLE_DATA, 'andros_aoi.shp'), 'hexagon', 20000.0,
-            response_vector_path)
-
-        predictor_table_path = os.path.join(
-            self.workspace_dir, 'predictors.csv')
-
-        # these are absolute paths for predictor data
-        predictor_list = [
-            ('ports', os.path.join(SAMPLE_DATA, 'dredged_ports.shp'),
-             'point_count'),
-            ('airdist', os.path.join(SAMPLE_DATA, 'airport.shp'),
-             'point_nearest_distance'),
-            ('bonefish', os.path.join(SAMPLE_DATA, 'bonefish.shp'),
-             'polygon_percent_coverage'),
-            ('bathy', os.path.join(SAMPLE_DATA, 'dem90m.tif'),
-             'raster_mean'),
-            ]
-
-        with open(predictor_table_path, 'wb') as table_file:
-            table_file.write('id,path,type\n')
-            for predictor_id, path, predictor_type in predictor_list:
-                table_file.write(
-                    '%s,%s,%s\n' % (predictor_id, path, predictor_type))
-
-        try:
-            recmodel_client._validate_same_projection(
-                response_vector_path, predictor_table_path)
-        except ValueError:
-            self.fail(
-                "_validate_same_projection raised ValueError unexpectedly!")
-
-    @scm.skip_if_data_missing(SAMPLE_DATA)
-    @scm.skip_if_data_missing(REGRESSION_DATA)
-    def test_year_order(self):
-        """Recreation ensure that end year < start year raise ValueError."""
-        from natcap.invest.recreation import recmodel_client
-
-        args = {
-            'aoi_path': os.path.join(SAMPLE_DATA, 'andros_aoi.shp'),
-            'cell_size': 7000.0,
-            'compute_regression': True,
-            'start_year': '2014',  # note start_year > end_year
-            'end_year': '2005',
-            'grid_aoi': True,
-            'grid_type': 'hexagon',
-            'predictor_table_path': os.path.join(
-                REGRESSION_DATA, 'predictors.csv'),
-            'results_suffix': u'',
-            'scenario_predictor_table_path': os.path.join(
-                REGRESSION_DATA, 'predictors_scenario.csv'),
-            'workspace_dir': self.workspace_dir,
-        }
-
-        with self.assertRaises(ValueError):
-            recmodel_client.execute(args)
-
-    @scm.skip_if_data_missing(SAMPLE_DATA)
-    @scm.skip_if_data_missing(REGRESSION_DATA)
-    def test_bad_grid_type(self):
-        """Recreation ensure that bad grid type raises ValueError."""
-        from natcap.invest.recreation import recmodel_client
-
-        args = {
-            'aoi_path': os.path.join(SAMPLE_DATA, 'andros_aoi.shp'),
-            'cell_size': 7000.0,
-            'compute_regression': False,
-            'start_year': '2005',
-            'end_year': '2014',
-            'grid_aoi': True,
-            'grid_type': 'circle',  # intentionally bad gridtype
-            'results_suffix': u'',
-            'workspace_dir': self.workspace_dir,
-        }
-
-        with self.assertRaises(ValueError):
-            recmodel_client.execute(args)
-
-    @scm.skip_if_data_missing(SAMPLE_DATA)
-    @scm.skip_if_data_missing(REGRESSION_DATA)
-    def test_start_year_out_of_range(self):
-        """Recreation that start_year out of range raise ValueError."""
-        from natcap.invest.recreation import recmodel_client
-
-        args = {
-            'aoi_path': os.path.join(SAMPLE_DATA, 'andros_aoi.shp'),
-            'cell_size': 7000.0,
-            'compute_regression': True,
-            'start_year': '2219',  # start year ridiculously out of range
-            'end_year': '2250',
-            'grid_aoi': True,
-            'grid_type': 'hexagon',
-            'predictor_table_path': os.path.join(
-                REGRESSION_DATA, 'predictors.csv'),
-            'results_suffix': u'',
-            'scenario_predictor_table_path': os.path.join(
-                REGRESSION_DATA, 'predictors_scenario.csv'),
-            'workspace_dir': self.workspace_dir,
-        }
-
-        with self.assertRaises(ValueError):
-            recmodel_client.execute(args)
-
-    @scm.skip_if_data_missing(SAMPLE_DATA)
-    @scm.skip_if_data_missing(REGRESSION_DATA)
-    def test_end_year_out_of_range(self):
-        """Recreation that end_year out of range raise ValueError."""
-        from natcap.invest.recreation import recmodel_client
-
-        args = {
-            'aoi_path': os.path.join(SAMPLE_DATA, 'andros_aoi.shp'),
-            'cell_size': 7000.0,
-            'compute_regression': True,
-            'start_year': '2005',
-            'end_year': '2219',  # end year ridiculously out of range
-            'grid_aoi': True,
-            'grid_type': 'hexagon',
-            'predictor_table_path': os.path.join(
-                REGRESSION_DATA, 'predictors.csv'),
-            'results_suffix': u'',
-            'scenario_predictor_table_path': os.path.join(
-                REGRESSION_DATA, 'predictors_scenario.csv'),
-            'workspace_dir': self.workspace_dir,
-        }
-
-        with self.assertRaises(ValueError):
-            recmodel_client.execute(args)
-
-    @staticmethod
-    def _assert_regression_results_eq(
-            workspace_dir, file_list_path, result_vector_path,
-            agg_results_path):
-        """Test workspace against the expected list of files and results.
-
-        Parameters:
-            workspace_dir (string): path to the completed model workspace
-            file_list_path (string): path to a file that has a list of all
-                the expected files relative to the workspace base
-            result_vector_path (string): path to the summary shapefile
-                produced by the SWY model.
-            agg_results_path (string): path to a csv file that has the
-                expected aggregated_results.shp table in the form of
-                fid,vri_sum,qb_val per line
-
-        Returns:
-            None
-
-        Raises:
-            AssertionError if any files are missing or results are out of
-            range by `tolerance_places`
-        """
-        # Test that the workspace has the same files as we expect
-        _test_same_files(file_list_path, workspace_dir)
-
-        # we expect a file called 'aggregated_results.shp'
-        result_vector = ogr.Open(result_vector_path)
-        result_layer = result_vector.GetLayer()
-
-        # The tolerance of 3 digits after the decimal was determined by
-        # experimentation on the application with the given range of numbers.
-        # This is an apparently reasonable approach as described by ChrisF:
-        # http://stackoverflow.com/a/3281371/42897
-        # and even more reading about picking numerical tolerance (it's hard):
-        # https://randomascii.wordpress.com/2012/02/25/comparing-floating-point-numbers-2012-edition/
-        tolerance_places = 3
-
-        headers = [
-            'FID', 'PUD_YR_AVG', 'PUD_JAN', 'PUD_FEB', 'PUD_MAR', 'PUD_APR',
-            'PUD_MAY', 'PUD_JUN', 'PUD_JUL', 'PUD_AUG', 'PUD_SEP', 'PUD_OCT',
-            'PUD_NOV', 'PUD_DEC', 'bonefish', 'airdist', 'ports', 'bathy',
-            'PUD_EST']
-
-        with open(agg_results_path, 'rb') as agg_result_file:
-            header_line = agg_result_file.readline().strip()
-            error_in_header = False
-            for expected, actual in zip(headers, header_line.split(',')):
-                if actual != expected:
-                    error_in_header = True
-            if error_in_header:
-                raise ValueError(
-                    "Header not as expected, got\n%s\nexpected:\n%s" % (
-                        str(header_line.split(',')), headers))
-            for line in agg_result_file:
-                try:
-                    expected_result_lookup = dict(
-                        zip(headers, [float(x) for x in line.split(',')]))
-                except ValueError:
-                    LOGGER.error(line)
-                    raise
-                feature = result_layer.GetFeature(
-                    int(expected_result_lookup['FID']))
-                for field, value in expected_result_lookup.iteritems():
-                    numpy.testing.assert_almost_equal(
-                        feature.GetField(field), value,
-                        decimal=tolerance_places)
-                ogr.Feature.__swig_destroy__(feature)
-                feature = None
-
-        result_layer = None
-        ogr.DataSource.__swig_destroy__(result_vector)
-        result_vector = None
-
-
-def _test_same_files(base_list_path, directory_path):
-    """Assert expected files are in the `directory_path`.
-
-    Parameters:
-        base_list_path (string): a path to a file that has one relative
-            file path per line.
-        directory_path (string): a path to a directory whose contents will
-            be checked against the files listed in `base_list_file`
-
-    Returns:
-        None
-
-    Raises:
-        AssertionError when there are files listed in `base_list_file`
-            that don't exist in the directory indicated by `path`
-    """
-    missing_files = []
-    with open(base_list_path, 'r') as file_list:
-        for file_path in file_list:
-            full_path = os.path.join(directory_path, file_path.rstrip())
-            if full_path == '':
-                # skip blank lines
-                continue
-            if not os.path.isfile(full_path):
-                missing_files.append(full_path)
-    if len(missing_files) > 0:
-        raise AssertionError(
-            "The following files were expected but not found: " +
-            '\n'.join(missing_files))
+"""InVEST Recreation model tests."""
+
+import datetime
+import glob
+import zipfile
+import socket
+import threading
+import multiprocessing
+import multiprocessing.pool
+import unittest
+import tempfile
+import shutil
+import os
+import functools
+import logging
+
+import pygeoprocessing
+from pygeoprocessing.testing import scm
+import numpy
+from osgeo import ogr
+
+SAMPLE_DATA = os.path.join(
+    os.path.dirname(__file__), '..', 'data', 'invest-data',
+    'recreation')
+REGRESSION_DATA = os.path.join(
+    os.path.dirname(__file__), '..', 'data', 'invest-test-data',
+    'recreation_model')
+
+LOGGER = logging.getLogger('test_recreation')
+
+
+def timeout(max_timeout):
+    """Timeout decorator, parameter in seconds."""
+    def timeout_decorator(item):
+        """Wrap the original function."""
+        @functools.wraps(item)
+        def func_wrapper(self, *args, **kwargs):
+            """Closure for function."""
+            pool = multiprocessing.pool.ThreadPool(processes=1)
+            async_result = pool.apply_async(item, (self,) + args, kwargs)
+            # raises a TimeoutError if execution exceeds max_timeout
+            return async_result.get(max_timeout)
+        return func_wrapper
+    return timeout_decorator
+
+
+class TestBufferedFileManager(unittest.TestCase):
+    """Tests for BufferedFileManager."""
+    def setUp(self):
+        """Setup Pyro port."""
+        self.workspace_dir = tempfile.mkdtemp()
+
+    def test_basic_operation(self):
+        """Recreation test buffered file manager basic ops w/ no buffer."""
+        from natcap.invest.recreation import buffered_file_manager
+        file_manager = buffered_file_manager.BufferedFileManager(
+            os.path.join(self.workspace_dir, 'test'), 0)
+
+        file_manager.append(1234, numpy.array([1, 2, 3, 4]))
+        file_manager.append(1234, numpy.array([1, 2, 3, 4]))
+        file_manager.append(4321, numpy.array([-4, -1, -2, 4]))
+
+        numpy.testing.assert_equal(
+            file_manager.read(1234), numpy.array([1, 2, 3, 4, 1, 2, 3, 4]))
+
+        numpy.testing.assert_equal(
+            file_manager.read(4321), numpy.array([-4, -1, -2, 4]))
+
+        file_manager.delete(1234)
+        with self.assertRaises(IOError):
+            file_manager.read(1234)
+
+    def tearDown(self):
+        """Delete workspace."""
+        shutil.rmtree(self.workspace_dir)
+
+
+class TestLocalPyroRecServer(unittest.TestCase):
+    """Tests that set up local rec server on a port and call through."""
+
+    def setUp(self):
+        """Setup Pyro port."""
+        multiprocessing.freeze_support()
+        self.workspace_dir = tempfile.mkdtemp()
+
+    @scm.skip_if_data_missing(REGRESSION_DATA)
+    def test_hashfile(self):
+        """Recreation test for hash and fast hash of file."""
+        from natcap.invest.recreation import recmodel_server
+        file_path = os.path.join(REGRESSION_DATA, 'sample_data.csv')
+        file_hash = recmodel_server._hashfile(
+            file_path, blocksize=2**20, fast_hash=False)
+        self.assertEqual(file_hash, 'b372f3f062afb3e8')
+
+    @scm.skip_if_data_missing(REGRESSION_DATA)
+    def test_hashfile_fast(self):
+        """Recreation test for hash and fast hash of file."""
+        from natcap.invest.recreation import recmodel_server
+        file_path = os.path.join(REGRESSION_DATA, 'sample_data.csv')
+        file_hash = recmodel_server._hashfile(
+            file_path, blocksize=2**20, fast_hash=True)
+        self.assertEqual(file_hash, '374cedfe96ad2e12_fast_hash')
+
+    @scm.skip_if_data_missing(SAMPLE_DATA)
+    @scm.skip_if_data_missing(REGRESSION_DATA)
+    def test_year_order(self):
+        """Recreation ensure that end year < start year raise ValueError."""
+        from natcap.invest.recreation import recmodel_server
+
+        with self.assertRaises(ValueError):
+            # intentionally construct start year > end year
+            _ = recmodel_server.RecModel(
+                os.path.join(REGRESSION_DATA, 'sample_data.csv'),
+                2014, 2005, os.path.join(self.workspace_dir, 'server_cache'))
+
+    @scm.skip_if_data_missing(SAMPLE_DATA)
+    @scm.skip_if_data_missing(REGRESSION_DATA)
+    @timeout(20.0)
+    def test_empty_server(self):
+        """Recreation test a client call to simple server."""
+        from natcap.invest.recreation import recmodel_server
+        from natcap.invest.recreation import recmodel_client
+
+        pygeoprocessing.create_directories([self.workspace_dir])
+        empty_point_data_path = os.path.join(
+            self.workspace_dir, 'empty_table.csv')
+        open(empty_point_data_path, 'w').close()  # touch the file
+
+        # attempt to get an open port; could result in race condition but
+        # will be okay for a test. if this test ever fails because of port
+        # in use, that's probably why
+        sock = socket.socket(socket.AF_INET, socket.SOCK_STREAM)
+        sock.bind(('', 0))
+        port = sock.getsockname()[1]
+        sock.close()
+        sock = None
+
+        server_args = {
+            'hostname': 'localhost',
+            'port': port,
+            'raw_csv_point_data_path': empty_point_data_path,
+            'cache_workspace': self.workspace_dir,
+            'min_year': 2004,
+            'max_year': 2015,
+        }
+
+        server_thread = threading.Thread(
+            target=recmodel_server.execute, args=(server_args,))
+        server_thread.daemon = True
+        server_thread.start()
+
+        client_args = {
+            'aoi_path': os.path.join(
+                REGRESSION_DATA, 'test_aoi_for_subset.shp'),
+            'cell_size': 7000.0,
+            'hostname': 'localhost',
+            'port': port,
+            'compute_regression': False,
+            'start_year': '2005',
+            'end_year': '2014',
+            'grid_aoi': False,
+            'results_suffix': u'',
+            'workspace_dir': self.workspace_dir,
+        }
+        recmodel_client.execute(client_args)
+
+        # testing for file existence seems reasonable since mostly we are
+        # testing that a local server starts and a client connects to it
+        _test_same_files(
+            os.path.join(REGRESSION_DATA, 'file_list_empty_local_server.txt'),
+            self.workspace_dir)
+
+    @scm.skip_if_data_missing(SAMPLE_DATA)
+    @scm.skip_if_data_missing(REGRESSION_DATA)
+    def test_local_aggregate_points(self):
+        """Recreation test single threaded local AOI aggregate calculation."""
+        from natcap.invest.recreation import recmodel_client
+        from natcap.invest.recreation import recmodel_server
+
+        recreation_server = recmodel_server.RecModel(
+            os.path.join(REGRESSION_DATA, 'sample_data.csv'),
+            2005, 2014, os.path.join(self.workspace_dir, 'server_cache'))
+
+        if not os.path.exists(self.workspace_dir):
+            os.makedirs(self.workspace_dir)
+
+        aoi_path = os.path.join(REGRESSION_DATA, 'test_aoi_for_subset.shp')
+
+        basename = os.path.splitext(aoi_path)[0]
+        aoi_archive_path = os.path.join(
+            self.workspace_dir, 'aoi_zipped.zip')
+        with zipfile.ZipFile(aoi_archive_path, 'w') as myzip:
+            for filename in glob.glob(basename + '.*'):
+                myzip.write(filename, os.path.basename(filename))
+
+        # convert shapefile to binary string for serialization
+        zip_file_binary = open(aoi_archive_path, 'rb').read()
+
+        # transfer zipped file to server
+        date_range = (
+            numpy.datetime64('2005-01-01'),
+            numpy.datetime64('2014-12-31'))
+        out_vector_filename = 'test_aoi_for_subset_pud.shp'
+        zip_result, workspace_id = (
+            recreation_server.calc_photo_user_days_in_aoi(
+                zip_file_binary, date_range, out_vector_filename))
+
+        # unpack result
+        result_zip_path = os.path.join(self.workspace_dir, 'pud_result.zip')
+        open(result_zip_path, 'wb').write(zip_result)
+        zipfile.ZipFile(result_zip_path, 'r').extractall(self.workspace_dir)
+
+        result_vector_path = os.path.join(
+            self.workspace_dir, out_vector_filename)
+        expected_vector_path = os.path.join(
+            REGRESSION_DATA, 'test_aoi_for_subset_pud.shp')
+        pygeoprocessing.testing.assert_vectors_equal(
+            expected_vector_path, result_vector_path, 1e-5)
+
+        # ensure the remote workspace is as expected
+        workspace_zip_binary = recreation_server.fetch_workspace_aoi(
+            workspace_id)
+        out_workspace_dir = os.path.join(self.workspace_dir, 'workspace_zip')
+        os.makedirs(out_workspace_dir)
+        workspace_zip_path = os.path.join(out_workspace_dir, 'workspace.zip')
+        open(workspace_zip_path, 'wb').write(workspace_zip_binary)
+        zipfile.ZipFile(workspace_zip_path, 'r').extractall(out_workspace_dir)
+        pygeoprocessing.testing.assert_vectors_equal(
+            aoi_path,
+            os.path.join(out_workspace_dir, 'test_aoi_for_subset.shp'), 1e-5)
+
+    @scm.skip_if_data_missing(SAMPLE_DATA)
+    @scm.skip_if_data_missing(REGRESSION_DATA)
+    def test_local_calc_poly_pud(self):
+        """Recreation test single threaded local PUD calculation."""
+        from natcap.invest.recreation import recmodel_client
+        from natcap.invest.recreation import recmodel_server
+
+        recreation_server = recmodel_server.RecModel(
+            os.path.join(REGRESSION_DATA, 'sample_data.csv'),
+            2005, 2014, os.path.join(self.workspace_dir, 'server_cache'))
+
+        date_range = (
+            numpy.datetime64('2005-01-01'),
+            numpy.datetime64('2014-12-31'))
+
+        poly_test_queue = multiprocessing.Queue()
+        poly_test_queue.put(0)
+        poly_test_queue.put('STOP')
+        pud_poly_feature_queue = multiprocessing.Queue()
+        recmodel_server._calc_poly_pud(
+            recreation_server.qt_pickle_filename,
+            os.path.join(REGRESSION_DATA, 'test_aoi_for_subset.shp'),
+            date_range, poly_test_queue, pud_poly_feature_queue)
+
+        # assert annual average PUD is the same as regression
+        self.assertEqual(
+            53.3, pud_poly_feature_queue.get()[1][0])
+
+    @scm.skip_if_data_missing(SAMPLE_DATA)
+    @scm.skip_if_data_missing(REGRESSION_DATA)
+    def test_local_calc_existing_cached(self):
+        """Recreation local PUD calculation on existing quadtree."""
+        from natcap.invest.recreation import recmodel_client
+        from natcap.invest.recreation import recmodel_server
+
+        recreation_server = recmodel_server.RecModel(
+            os.path.join(REGRESSION_DATA, 'sample_data.csv'),
+            2005, 2014, os.path.join(self.workspace_dir, 'server_cache'))
+        recreation_server = None
+        # This will not generate a new quadtree but instead load existing one
+        recreation_server = recmodel_server.RecModel(
+            os.path.join(REGRESSION_DATA, 'sample_data.csv'),
+            2005, 2014, os.path.join(self.workspace_dir, 'server_cache'))
+
+        date_range = (
+            numpy.datetime64('2005-01-01'),
+            numpy.datetime64('2014-12-31'))
+
+        poly_test_queue = multiprocessing.Queue()
+        poly_test_queue.put(0)
+        poly_test_queue.put('STOP')
+        pud_poly_feature_queue = multiprocessing.Queue()
+        recmodel_server._calc_poly_pud(
+            recreation_server.qt_pickle_filename,
+            os.path.join(REGRESSION_DATA, 'test_aoi_for_subset.shp'),
+            date_range, poly_test_queue, pud_poly_feature_queue)
+
+        # assert annual average PUD is the same as regression
+        self.assertEqual(
+            53.3, pud_poly_feature_queue.get()[1][0])
+
+    @scm.skip_if_data_missing(SAMPLE_DATA)
+    @scm.skip_if_data_missing(REGRESSION_DATA)
+    def test_parse_input_csv(self):
+        """Recreation test parsing raw CSV."""
+        from natcap.invest.recreation import recmodel_server
+
+        csv_path = os.path.join(REGRESSION_DATA, 'sample_data.csv')
+        block_offset_size_queue = multiprocessing.Queue()
+        block_offset_size_queue.put((0, 2**10))
+        block_offset_size_queue.put('STOP')
+        numpy_array_queue = multiprocessing.Queue()
+        recmodel_server._parse_input_csv(
+            block_offset_size_queue, csv_path, numpy_array_queue)
+        val = numpy_array_queue.get()
+        # we know what the first date is
+        self.assertEqual(val[0][0], datetime.date(2013, 3, 17))
+
+    @scm.skip_if_data_missing(SAMPLE_DATA)
+    @scm.skip_if_data_missing(REGRESSION_DATA)
+    @timeout(100.0)
+    def test_regression_local_server(self):
+        """Recreation base regression test on sample data on local server.
+
+        Executes Recreation model with default data and default arguments.
+        """
+        from natcap.invest.recreation import recmodel_client
+        from natcap.invest.recreation import recmodel_server
+
+        pygeoprocessing.create_directories([self.workspace_dir])
+        point_data_path = os.path.join(REGRESSION_DATA, 'sample_data.csv')
+
+        # attempt to get an open port; could result in race condition but
+        # will be okay for a test. if this test ever fails because of port
+        # in use, that's probably why
+        sock = socket.socket(socket.AF_INET, socket.SOCK_STREAM)
+        sock.bind(('', 0))
+        port = sock.getsockname()[1]
+        sock.close()
+        sock = None
+
+        server_args = {
+            'hostname': 'localhost',
+            'port': port,
+            'raw_csv_point_data_path': point_data_path,
+            'cache_workspace': self.workspace_dir,
+            'min_year': 2004,
+            'max_year': 2015,
+            'max_points_per_node': 50,
+        }
+
+        server_thread = threading.Thread(
+            target=recmodel_server.execute, args=(server_args,))
+        server_thread.daemon = True
+        server_thread.start()
+
+        args = {
+            'aoi_path': os.path.join(SAMPLE_DATA, 'andros_aoi.shp'),
+            'cell_size': 7000.0,
+            'compute_regression': True,
+            'start_year': '2005',
+            'end_year': '2014',
+            'grid_aoi': True,
+            'grid_type': 'hexagon',
+            'predictor_table_path': os.path.join(
+                REGRESSION_DATA, 'predictors.csv'),
+            'results_suffix': u'',
+            'scenario_predictor_table_path': os.path.join(
+                REGRESSION_DATA, 'predictors_scenario.csv'),
+            'workspace_dir': self.workspace_dir,
+        }
+
+        recmodel_client.execute(args)
+
+        RecreationRegressionTests._assert_regression_results_eq(
+            args['workspace_dir'],
+            os.path.join(REGRESSION_DATA, 'file_list_base.txt'),
+            os.path.join(args['workspace_dir'], 'scenario_results.shp'),
+            os.path.join(REGRESSION_DATA, 'scenario_results.csv'))
+
+    def tearDown(self):
+        """Delete workspace."""
+        shutil.rmtree(self.workspace_dir)
+
+
+class TestLocalRecServer(unittest.TestCase):
+    """Tests using a local rec server."""
+
+    def setUp(self):
+        """Setup workspace and server."""
+        multiprocessing.freeze_support()
+
+        from natcap.invest.recreation import recmodel_server
+        self.workspace_dir = tempfile.mkdtemp()
+        self.recreation_server = recmodel_server.RecModel(
+            os.path.join(REGRESSION_DATA, 'sample_data.csv'),
+            2005, 2014, os.path.join(self.workspace_dir, 'server_cache'))
+
+    @scm.skip_if_data_missing(SAMPLE_DATA)
+    @scm.skip_if_data_missing(REGRESSION_DATA)
+    def test_local_aoi(self):
+        """Recreation test local AOI with local server."""
+        aoi_path = os.path.join(REGRESSION_DATA, 'test_aoi_for_subset.shp')
+        date_range = (
+            numpy.datetime64('2005-01-01'),
+            numpy.datetime64('2014-12-31'))
+        out_vector_filename = os.path.join(self.workspace_dir, 'pud.shp')
+        self.recreation_server._calc_aggregated_points_in_aoi(
+            aoi_path, self.workspace_dir, date_range, out_vector_filename)
+
+        output_lines = open(os.path.join(
+            self.workspace_dir, 'monthly_table.csv'), 'rb').readlines()
+        expected_lines = open(os.path.join(
+            REGRESSION_DATA, 'expected_monthly_table_for_subset.csv'),
+                              'rb').readlines()
+
+        if output_lines != expected_lines:
+            raise ValueError(
+                "Output table not the same as input. "
+                "Expected:\n%s\nGot:\n%s" % (expected_lines, output_lines))
+
+    def tearDown(self):
+        """Delete workspace."""
+        shutil.rmtree(self.workspace_dir)
+
+
+class RecreationRegressionTests(unittest.TestCase):
+    """Regression tests for InVEST Seasonal Water Yield model."""
+
+    def setUp(self):
+        """Setup workspace directory."""
+        # this lets us delete the workspace after its done no matter the
+        # the rest result
+        self.workspace_dir = tempfile.mkdtemp()
+
+    def tearDown(self):
+        """Delete workspace."""
+        shutil.rmtree(self.workspace_dir)
+
+    @scm.skip_if_data_missing(SAMPLE_DATA)
+    @scm.skip_if_data_missing(REGRESSION_DATA)
+    def test_data_missing_in_predictors(self):
+        """Recreation raise exception if predictor data missing."""
+        from natcap.invest.recreation import recmodel_client
+
+        response_vector_path = os.path.join(SAMPLE_DATA, 'andros_aoi.shp')
+        table_path = os.path.join(
+            REGRESSION_DATA, 'predictors_data_missing.csv')
+
+        with self.assertRaises(ValueError):
+            recmodel_client._validate_same_projection(
+                response_vector_path, table_path)
+
+    @scm.skip_if_data_missing(SAMPLE_DATA)
+    @scm.skip_if_data_missing(REGRESSION_DATA)
+    def test_data_different_projection(self):
+        """Recreation raise exception if data in different projection."""
+        from natcap.invest.recreation import recmodel_client
+
+        response_vector_path = os.path.join(SAMPLE_DATA, 'andros_aoi.shp')
+        table_path = os.path.join(
+            REGRESSION_DATA, 'predictors_wrong_projection.csv')
+
+        with self.assertRaises(ValueError):
+            recmodel_client._validate_same_projection(
+                response_vector_path, table_path)
+
+    @scm.skip_if_data_missing(SAMPLE_DATA)
+    @scm.skip_if_data_missing(REGRESSION_DATA)
+    def test_different_tables(self):
+        """Recreation exception if scenario ids different than predictor."""
+        from natcap.invest.recreation import recmodel_client
+
+        base_table_path = os.path.join(
+            REGRESSION_DATA, 'predictors_data_missing.csv')
+        scenario_table_path = os.path.join(
+            REGRESSION_DATA, 'predictors_wrong_projection.csv')
+
+        with self.assertRaises(ValueError):
+            recmodel_client._validate_same_ids_and_types(
+                base_table_path, scenario_table_path)
+
+    def test_delay_op(self):
+        """Recreation coverage of delay op function."""
+        from natcap.invest.recreation import recmodel_client
+
+        # not much to test here but that the function is invoked
+        # guarantee the time has exceeded since we can't have negative time
+        last_time = -1.0
+        time_delay = 1.0
+        called = [False]
+
+        def func():
+            """Set `called` to True."""
+            called[0] = True
+        recmodel_client.delay_op(last_time, time_delay, func)
+        self.assertTrue(called[0])
+
+    @scm.skip_if_data_missing(SAMPLE_DATA)
+    @scm.skip_if_data_missing(REGRESSION_DATA)
+    def test_raster_sum_mean_no_nodata(self):
+        """Recreation test sum/mean if raster doesn't have nodata defined."""
+        from natcap.invest.recreation import recmodel_client
+
+        # The following raster has no nodata value
+        raster_path = os.path.join(REGRESSION_DATA, 'no_nodata_raster.tif')
+
+        response_vector_path = os.path.join(SAMPLE_DATA, 'andros_aoi.shp')
+        tmp_indexed_vector_path = os.path.join(
+            self.workspace_dir, 'tmp_indexed_vector.shp')
+        tmp_fid_raster_path = os.path.join(
+            self.workspace_dir, 'tmp_fid_raster.tif')
+        fid_values = recmodel_client._raster_sum_mean(
+            response_vector_path, raster_path, tmp_indexed_vector_path,
+            tmp_fid_raster_path)
+
+        # These constants were calculated by hand by Rich.
+        numpy.testing.assert_equal(fid_values['count'][0], 5178)
+        numpy.testing.assert_equal(fid_values['sum'][0], 67314)
+
+    @scm.skip_if_data_missing(SAMPLE_DATA)
+    @scm.skip_if_data_missing(REGRESSION_DATA)
+    def test_raster_sum_mean_nodata(self):
+        """Recreation test sum/mean if raster is all nodata."""
+        from natcap.invest.recreation import recmodel_client
+
+        # The following raster has no nodata value
+        raster_path = os.path.join(REGRESSION_DATA, 'nodata_raster.tif')
+
+        response_vector_path = os.path.join(SAMPLE_DATA, 'andros_aoi.shp')
+        tmp_indexed_vector_path = os.path.join(
+            self.workspace_dir, 'tmp_indexed_vector.shp')
+        tmp_fid_raster_path = os.path.join(
+            self.workspace_dir, 'tmp_fid_raster.tif')
+        fid_values = recmodel_client._raster_sum_mean(
+            response_vector_path, raster_path, tmp_indexed_vector_path,
+            tmp_fid_raster_path)
+
+        # These constants were calculated by hand by Rich.
+        numpy.testing.assert_equal(fid_values['count'][0], 0)
+        numpy.testing.assert_equal(fid_values['sum'][0], 0)
+        numpy.testing.assert_equal(fid_values['mean'][0], 0)
+
+    @scm.skip_if_data_missing(SAMPLE_DATA)
+    @scm.skip_if_data_missing(REGRESSION_DATA)
+    @timeout(100.0)
+    def test_base_regression(self):
+        """Recreation base regression test on sample data.
+
+        Executes Recreation model with default data and default arguments.
+        """
+        from natcap.invest.recreation import recmodel_client
+
+        args = {
+            'aoi_path': os.path.join(SAMPLE_DATA, 'andros_aoi.shp'),
+            'cell_size': 7000.0,
+            'compute_regression': True,
+            'start_year': '2005',
+            'end_year': '2014',
+            'grid_aoi': True,
+            'grid_type': 'hexagon',
+            'predictor_table_path': os.path.join(
+                REGRESSION_DATA, 'predictors.csv'),
+            'results_suffix': u'',
+            'scenario_predictor_table_path': os.path.join(
+                REGRESSION_DATA, 'predictors_scenario.csv'),
+            'workspace_dir': self.workspace_dir,
+        }
+
+        recmodel_client.execute(args)
+
+        RecreationRegressionTests._assert_regression_results_eq(
+            args['workspace_dir'],
+            os.path.join(REGRESSION_DATA, 'file_list_base.txt'),
+            os.path.join(args['workspace_dir'], 'scenario_results.shp'),
+            os.path.join(REGRESSION_DATA, 'scenario_results.csv'))
+
+    @scm.skip_if_data_missing(SAMPLE_DATA)
+    @scm.skip_if_data_missing(REGRESSION_DATA)
+    def test_square_grid_regression(self):
+        """Recreation square grid regression test."""
+        from natcap.invest.recreation import recmodel_client
+
+        out_grid_vector_path = os.path.join(
+            self.workspace_dir, 'square_grid_vector_path.shp')
+
+        recmodel_client._grid_vector(
+            os.path.join(SAMPLE_DATA, 'andros_aoi.shp'), 'square', 20000.0,
+            out_grid_vector_path)
+
+        expected_grid_vector_path = os.path.join(
+            REGRESSION_DATA, 'square_grid_vector_path.shp')
+
+        pygeoprocessing.testing.assert_vectors_equal(
+            out_grid_vector_path, expected_grid_vector_path, 0.0)
+
+    @scm.skip_if_data_missing(SAMPLE_DATA)
+    @scm.skip_if_data_missing(REGRESSION_DATA)
+    def test_all_metrics(self):
+        """Recreation test with all but trivial predictor metrics."""
+        from natcap.invest.recreation import recmodel_client
+        args = {
+            'aoi_path': os.path.join(
+                REGRESSION_DATA, 'andros_aoi_with_extra_fields.shp'),
+            'compute_regression': True,
+            'start_year': '2005',
+            'end_year': '2014',
+            'grid_aoi': False,
+            'predictor_table_path': os.path.join(
+                REGRESSION_DATA, 'predictors_all.csv'),
+            'scenario_predictor_table_path': os.path.join(
+                REGRESSION_DATA, 'predictors_all.csv'),
+            'results_suffix': u'',
+            'workspace_dir': self.workspace_dir,
+        }
+        recmodel_client.execute(args)
+
+        out_grid_vector_path = os.path.join(
+            self.workspace_dir, 'regression_coefficients.shp')
+        expected_grid_vector_path = os.path.join(
+            REGRESSION_DATA, 'trivial_regression_coefficients.shp')
+        pygeoprocessing.testing.assert_vectors_equal(
+            out_grid_vector_path, expected_grid_vector_path, 1e-5)
+
+        out_scenario_path = os.path.join(
+            self.workspace_dir, 'scenario_results.shp')
+        expected_scenario_path = os.path.join(
+            REGRESSION_DATA, 'trivial_scenario_results.shp')
+        pygeoprocessing.testing.assert_vectors_equal(
+            out_scenario_path, expected_scenario_path, 1e-5)
+
+    @scm.skip_if_data_missing(SAMPLE_DATA)
+    @scm.skip_if_data_missing(REGRESSION_DATA)
+    def test_hex_grid_regression(self):
+        """Recreation hex grid regression test."""
+        from natcap.invest.recreation import recmodel_client
+
+        out_grid_vector_path = os.path.join(
+            self.workspace_dir, 'hex_grid_vector_path.shp')
+
+        recmodel_client._grid_vector(
+            os.path.join(SAMPLE_DATA, 'andros_aoi.shp'), 'hexagon', 20000.0,
+            out_grid_vector_path)
+
+        expected_grid_vector_path = os.path.join(
+            REGRESSION_DATA, 'hex_grid_vector_path.shp')
+
+        pygeoprocessing.testing.assert_vectors_equal(
+            out_grid_vector_path, expected_grid_vector_path, 0.0)
+
+    @scm.skip_if_data_missing(SAMPLE_DATA)
+    @scm.skip_if_data_missing(REGRESSION_DATA)
+    def test_no_grid_regression(self):
+        """Recreation base regression on ungridded AOI."""
+        from natcap.invest.recreation import recmodel_client
+
+        args = {
+            'aoi_path': os.path.join(SAMPLE_DATA, 'andros_aoi.shp'),
+            'compute_regression': False,
+            'start_year': '2005',
+            'end_year': '2014',
+            'grid_aoi': False,
+            'results_suffix': u'',
+            'workspace_dir': self.workspace_dir,
+        }
+
+        recmodel_client.execute(args)
+
+        output_lines = open(os.path.join(
+            self.workspace_dir, 'monthly_table.csv'), 'rb').readlines()
+        expected_lines = open(os.path.join(
+            REGRESSION_DATA, 'expected_monthly_table_for_no_grid.csv'),
+                              'rb').readlines()
+
+        if output_lines != expected_lines:
+            raise ValueError(
+                "Output table not the same as input. "
+                "Expected:\n%s\nGot:\n%s" % (expected_lines, output_lines))
+
+    @scm.skip_if_data_missing(SAMPLE_DATA)
+    @scm.skip_if_data_missing(REGRESSION_DATA)
+    def test_predictor_id_too_long(self):
+        """Recreation test ID too long raises ValueError."""
+        from natcap.invest.recreation import recmodel_client
+
+        args = {
+            'aoi_path': os.path.join(SAMPLE_DATA, 'andros_aoi.shp'),
+            'compute_regression': True,
+            'start_year': '2005',
+            'end_year': '2014',
+            'grid_aoi': True,
+            'grid_type': 'square',
+            'cell_size': 20000,
+            'predictor_table_path': os.path.join(
+                REGRESSION_DATA, 'predictors_id_too_long.csv'),
+            'results_suffix': u'',
+            'workspace_dir': self.workspace_dir,
+        }
+
+        with self.assertRaises(ValueError):
+            recmodel_client.execute(args)
+
+    @scm.skip_if_data_missing(SAMPLE_DATA)
+    @scm.skip_if_data_missing(REGRESSION_DATA)
+    def test_existing_output_shapefiles(self):
+        """Recreation grid test when output files need to be overwritten."""
+        from natcap.invest.recreation import recmodel_client
+
+        out_grid_vector_path = os.path.join(
+            self.workspace_dir, 'hex_grid_vector_path.shp')
+
+        recmodel_client._grid_vector(
+            os.path.join(SAMPLE_DATA, 'andros_aoi.shp'), 'hexagon', 20000.0,
+            out_grid_vector_path)
+        # overwrite output
+        recmodel_client._grid_vector(
+            os.path.join(SAMPLE_DATA, 'andros_aoi.shp'), 'hexagon', 20000.0,
+            out_grid_vector_path)
+
+        expected_grid_vector_path = os.path.join(
+            REGRESSION_DATA, 'hex_grid_vector_path.shp')
+
+        pygeoprocessing.testing.assert_vectors_equal(
+            out_grid_vector_path, expected_grid_vector_path, 0.0)
+
+    @scm.skip_if_data_missing(SAMPLE_DATA)
+    @scm.skip_if_data_missing(REGRESSION_DATA)
+    def test_existing_regression_coef(self):
+        """Recreation test regression coefficients handle existing output."""
+        from natcap.invest.recreation import recmodel_client
+
+        response_vector_path = os.path.join(
+            self.workspace_dir, 'hex_grid_vector_path.shp')
+
+        recmodel_client._grid_vector(
+            os.path.join(SAMPLE_DATA, 'andros_aoi.shp'), 'hexagon', 20000.0,
+            response_vector_path)
+
+        predictor_table_path = os.path.join(REGRESSION_DATA, 'predictors.csv')
+
+        tmp_indexed_vector_path = os.path.join(
+            self.workspace_dir, 'tmp_indexed_vector.shp')
+        tmp_fid_raster_path = os.path.join(
+            self.workspace_dir, 'tmp_fid_raster_path.shp')
+        out_coefficient_vector_path = os.path.join(
+            self.workspace_dir, 'out_coefficient_vector.shp')
+        out_predictor_id_list = []
+
+        recmodel_client._build_regression_coefficients(
+            response_vector_path, predictor_table_path,
+            tmp_indexed_vector_path, tmp_fid_raster_path,
+            out_coefficient_vector_path, out_predictor_id_list)
+
+        # build again to test against overwritting output
+        recmodel_client._build_regression_coefficients(
+            response_vector_path, predictor_table_path,
+            tmp_indexed_vector_path, tmp_fid_raster_path,
+            out_coefficient_vector_path, out_predictor_id_list)
+
+        expected_coeff_vector_path = os.path.join(
+            REGRESSION_DATA, 'test_regression_coefficients.shp')
+
+        pygeoprocessing.testing.assert_vectors_equal(
+            out_coefficient_vector_path, expected_coeff_vector_path, 1e-4)
+
+    @scm.skip_if_data_missing(SAMPLE_DATA)
+    @scm.skip_if_data_missing(REGRESSION_DATA)
+    def test_absolute_regression_coef(self):
+        """Recreation test validation from full path."""
+        from natcap.invest.recreation import recmodel_client
+
+        response_vector_path = os.path.join(
+            self.workspace_dir, 'hex_grid_vector_path.shp')
+
+        recmodel_client._grid_vector(
+            os.path.join(SAMPLE_DATA, 'andros_aoi.shp'), 'hexagon', 20000.0,
+            response_vector_path)
+
+        predictor_table_path = os.path.join(
+            self.workspace_dir, 'predictors.csv')
+
+        # these are absolute paths for predictor data
+        predictor_list = [
+            ('ports', os.path.join(SAMPLE_DATA, 'dredged_ports.shp'),
+             'point_count'),
+            ('airdist', os.path.join(SAMPLE_DATA, 'airport.shp'),
+             'point_nearest_distance'),
+            ('bonefish', os.path.join(SAMPLE_DATA, 'bonefish.shp'),
+             'polygon_percent_coverage'),
+            ('bathy', os.path.join(SAMPLE_DATA, 'dem90m.tif'),
+             'raster_mean'),
+            ]
+
+        with open(predictor_table_path, 'wb') as table_file:
+            table_file.write('id,path,type\n')
+            for predictor_id, path, predictor_type in predictor_list:
+                table_file.write(
+                    '%s,%s,%s\n' % (predictor_id, path, predictor_type))
+
+        try:
+            recmodel_client._validate_same_projection(
+                response_vector_path, predictor_table_path)
+        except ValueError:
+            self.fail(
+                "_validate_same_projection raised ValueError unexpectedly!")
+
+    @scm.skip_if_data_missing(SAMPLE_DATA)
+    @scm.skip_if_data_missing(REGRESSION_DATA)
+    def test_year_order(self):
+        """Recreation ensure that end year < start year raise ValueError."""
+        from natcap.invest.recreation import recmodel_client
+
+        args = {
+            'aoi_path': os.path.join(SAMPLE_DATA, 'andros_aoi.shp'),
+            'cell_size': 7000.0,
+            'compute_regression': True,
+            'start_year': '2014',  # note start_year > end_year
+            'end_year': '2005',
+            'grid_aoi': True,
+            'grid_type': 'hexagon',
+            'predictor_table_path': os.path.join(
+                REGRESSION_DATA, 'predictors.csv'),
+            'results_suffix': u'',
+            'scenario_predictor_table_path': os.path.join(
+                REGRESSION_DATA, 'predictors_scenario.csv'),
+            'workspace_dir': self.workspace_dir,
+        }
+
+        with self.assertRaises(ValueError):
+            recmodel_client.execute(args)
+
+    @scm.skip_if_data_missing(SAMPLE_DATA)
+    @scm.skip_if_data_missing(REGRESSION_DATA)
+    def test_bad_grid_type(self):
+        """Recreation ensure that bad grid type raises ValueError."""
+        from natcap.invest.recreation import recmodel_client
+
+        args = {
+            'aoi_path': os.path.join(SAMPLE_DATA, 'andros_aoi.shp'),
+            'cell_size': 7000.0,
+            'compute_regression': False,
+            'start_year': '2005',
+            'end_year': '2014',
+            'grid_aoi': True,
+            'grid_type': 'circle',  # intentionally bad gridtype
+            'results_suffix': u'',
+            'workspace_dir': self.workspace_dir,
+        }
+
+        with self.assertRaises(ValueError):
+            recmodel_client.execute(args)
+
+    @scm.skip_if_data_missing(SAMPLE_DATA)
+    @scm.skip_if_data_missing(REGRESSION_DATA)
+    def test_start_year_out_of_range(self):
+        """Recreation that start_year out of range raise ValueError."""
+        from natcap.invest.recreation import recmodel_client
+
+        args = {
+            'aoi_path': os.path.join(SAMPLE_DATA, 'andros_aoi.shp'),
+            'cell_size': 7000.0,
+            'compute_regression': True,
+            'start_year': '2219',  # start year ridiculously out of range
+            'end_year': '2250',
+            'grid_aoi': True,
+            'grid_type': 'hexagon',
+            'predictor_table_path': os.path.join(
+                REGRESSION_DATA, 'predictors.csv'),
+            'results_suffix': u'',
+            'scenario_predictor_table_path': os.path.join(
+                REGRESSION_DATA, 'predictors_scenario.csv'),
+            'workspace_dir': self.workspace_dir,
+        }
+
+        with self.assertRaises(ValueError):
+            recmodel_client.execute(args)
+
+    @scm.skip_if_data_missing(SAMPLE_DATA)
+    @scm.skip_if_data_missing(REGRESSION_DATA)
+    def test_end_year_out_of_range(self):
+        """Recreation that end_year out of range raise ValueError."""
+        from natcap.invest.recreation import recmodel_client
+
+        args = {
+            'aoi_path': os.path.join(SAMPLE_DATA, 'andros_aoi.shp'),
+            'cell_size': 7000.0,
+            'compute_regression': True,
+            'start_year': '2005',
+            'end_year': '2219',  # end year ridiculously out of range
+            'grid_aoi': True,
+            'grid_type': 'hexagon',
+            'predictor_table_path': os.path.join(
+                REGRESSION_DATA, 'predictors.csv'),
+            'results_suffix': u'',
+            'scenario_predictor_table_path': os.path.join(
+                REGRESSION_DATA, 'predictors_scenario.csv'),
+            'workspace_dir': self.workspace_dir,
+        }
+
+        with self.assertRaises(ValueError):
+            recmodel_client.execute(args)
+
+    @staticmethod
+    def _assert_regression_results_eq(
+            workspace_dir, file_list_path, result_vector_path,
+            agg_results_path):
+        """Test workspace against the expected list of files and results.
+
+        Parameters:
+            workspace_dir (string): path to the completed model workspace
+            file_list_path (string): path to a file that has a list of all
+                the expected files relative to the workspace base
+            result_vector_path (string): path to the summary shapefile
+                produced by the SWY model.
+            agg_results_path (string): path to a csv file that has the
+                expected aggregated_results.shp table in the form of
+                fid,vri_sum,qb_val per line
+
+        Returns:
+            None
+
+        Raises:
+            AssertionError if any files are missing or results are out of
+            range by `tolerance_places`
+        """
+        # Test that the workspace has the same files as we expect
+        _test_same_files(file_list_path, workspace_dir)
+
+        # we expect a file called 'aggregated_results.shp'
+        result_vector = ogr.Open(result_vector_path)
+        result_layer = result_vector.GetLayer()
+
+        # The tolerance of 3 digits after the decimal was determined by
+        # experimentation on the application with the given range of numbers.
+        # This is an apparently reasonable approach as described by ChrisF:
+        # http://stackoverflow.com/a/3281371/42897
+        # and even more reading about picking numerical tolerance (it's hard):
+        # https://randomascii.wordpress.com/2012/02/25/comparing-floating-point-numbers-2012-edition/
+        tolerance_places = 3
+
+        headers = [
+            'FID', 'PUD_YR_AVG', 'PUD_JAN', 'PUD_FEB', 'PUD_MAR', 'PUD_APR',
+            'PUD_MAY', 'PUD_JUN', 'PUD_JUL', 'PUD_AUG', 'PUD_SEP', 'PUD_OCT',
+            'PUD_NOV', 'PUD_DEC', 'bonefish', 'airdist', 'ports', 'bathy',
+            'PUD_EST']
+
+        with open(agg_results_path, 'rb') as agg_result_file:
+            header_line = agg_result_file.readline().strip()
+            error_in_header = False
+            for expected, actual in zip(headers, header_line.split(',')):
+                if actual != expected:
+                    error_in_header = True
+            if error_in_header:
+                raise ValueError(
+                    "Header not as expected, got\n%s\nexpected:\n%s" % (
+                        str(header_line.split(',')), headers))
+            for line in agg_result_file:
+                try:
+                    expected_result_lookup = dict(
+                        zip(headers, [float(x) for x in line.split(',')]))
+                except ValueError:
+                    LOGGER.error(line)
+                    raise
+                feature = result_layer.GetFeature(
+                    int(expected_result_lookup['FID']))
+                for field, value in expected_result_lookup.iteritems():
+                    numpy.testing.assert_almost_equal(
+                        feature.GetField(field), value,
+                        decimal=tolerance_places)
+                ogr.Feature.__swig_destroy__(feature)
+                feature = None
+
+        result_layer = None
+        ogr.DataSource.__swig_destroy__(result_vector)
+        result_vector = None
+
+
+def _test_same_files(base_list_path, directory_path):
+    """Assert expected files are in the `directory_path`.
+
+    Parameters:
+        base_list_path (string): a path to a file that has one relative
+            file path per line.
+        directory_path (string): a path to a directory whose contents will
+            be checked against the files listed in `base_list_file`
+
+    Returns:
+        None
+
+    Raises:
+        AssertionError when there are files listed in `base_list_file`
+            that don't exist in the directory indicated by `path`
+    """
+    missing_files = []
+    with open(base_list_path, 'r') as file_list:
+        for file_path in file_list:
+            full_path = os.path.join(directory_path, file_path.rstrip())
+            if full_path == '':
+                # skip blank lines
+                continue
+            if not os.path.isfile(full_path):
+                missing_files.append(full_path)
+    if len(missing_files) > 0:
+        raise AssertionError(
+            "The following files were expected but not found: " +
+            '\n'.join(missing_files))