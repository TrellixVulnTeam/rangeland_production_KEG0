import unittest
import tempfile
import shutil
import os
import pkgutil
import logging

import pygeoprocessing.testing
from pygeoprocessing.testing import scm

SAMPLE_DATA = os.path.join(
    os.path.dirname(__file__), '..', 'data', 'invest-data')
REGRESSION_DATA = os.path.join(
    os.path.dirname(__file__), '..', 'data', 'invest-test-data',
    '_example_model')

LOGGER = logging.getLogger('test_example')

class ExampleTest(unittest.TestCase):
    @scm.skip_if_data_missing(SAMPLE_DATA)
    @scm.skip_if_data_missing(REGRESSION_DATA)
    def test_regression(self):
        """
<<<<<<< HEAD
        ExampleTest Regression test for basic functionality
=======
        EXAMPLE: Regression test for basic functionality.
>>>>>>> 608b36f3
        """
        from natcap.invest import _example_model
        args = {
            'workspace_dir': tempfile.mkdtemp(),
            'example_lulc': os.path.join(SAMPLE_DATA, 'Base_Data',
                                         'Terrestrial', 'lulc_samp_cur'),
        }
        _example_model.execute(args)

        pygeoprocessing.testing.assert_rasters_equal(
            os.path.join(args['workspace_dir'], 'sum.tif'),
            os.path.join(REGRESSION_DATA, 'regression_sum.tif'))

<<<<<<< HEAD
        shutil.rmtree(args['workspace_dir'])
=======
        shutil.rmtree(args['workspace_dir'])

class InVESTImportTest(unittest.TestCase):
    def test_import_everything(self):
        """InVEST: Import everything for the sake of coverage."""
        import natcap.invest

        for loader, name, is_pkg in pkgutil.walk_packages(natcap.invest.__path__):
            try:
                module = loader.find_module(name).load_module(name)
            except ImportError as exception:
                LOGGER.exception(exception)
>>>>>>> 608b36f3
<|MERGE_RESOLUTION|>--- conflicted
+++ resolved
@@ -21,11 +21,7 @@
     @scm.skip_if_data_missing(REGRESSION_DATA)
     def test_regression(self):
         """
-<<<<<<< HEAD
-        ExampleTest Regression test for basic functionality
-=======
         EXAMPLE: Regression test for basic functionality.
->>>>>>> 608b36f3
         """
         from natcap.invest import _example_model
         args = {
@@ -39,10 +35,8 @@
             os.path.join(args['workspace_dir'], 'sum.tif'),
             os.path.join(REGRESSION_DATA, 'regression_sum.tif'))
 
-<<<<<<< HEAD
         shutil.rmtree(args['workspace_dir'])
-=======
-        shutil.rmtree(args['workspace_dir'])
+
 
 class InVESTImportTest(unittest.TestCase):
     def test_import_everything(self):
@@ -53,5 +47,4 @@
             try:
                 module = loader.find_module(name).load_module(name)
             except ImportError as exception:
-                LOGGER.exception(exception)
->>>>>>> 608b36f3
+                LOGGER.exception(exception)