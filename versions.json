{
<<<<<<< HEAD
    "data/invest-data": "128",
    "data/invest-test-data": "117",
    "doc/users-guide": "3429257d974a",
=======
    "data/invest-data": "127",
    "data/invest-test-data": "118",
    "doc/users-guide": "9c8415fa3bfa",
    "src/invest-natcap.default": "f18244edcff0f68871b9f839a904bc98b5a50b82",
>>>>>>> 93384a1b
    "src/pygeoprocessing": "REQUIREMENTS_TXT:pygeoprocessing",
    "src/pyinstaller": {
        "Darwin": "v3.1.1",
        "Windows": "v2.1",
        "Linux": "064388440f8ed6b592b1c6a2f980e9cb378c7d6f"
    }
}<|MERGE_RESOLUTION|>--- conflicted
+++ resolved
@@ -1,14 +1,7 @@
 {
-<<<<<<< HEAD
     "data/invest-data": "128",
-    "data/invest-test-data": "117",
+    "data/invest-test-data": "118",
     "doc/users-guide": "3429257d974a",
-=======
-    "data/invest-data": "127",
-    "data/invest-test-data": "118",
-    "doc/users-guide": "9c8415fa3bfa",
-    "src/invest-natcap.default": "f18244edcff0f68871b9f839a904bc98b5a50b82",
->>>>>>> 93384a1b
     "src/pygeoprocessing": "REQUIREMENTS_TXT:pygeoprocessing",
     "src/pyinstaller": {
         "Darwin": "v3.1.1",
