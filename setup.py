--- conflicted
+++ resolved
@@ -97,10 +97,7 @@
         name="scenic_quality_cython_core",
         sources=[
             'src/natcap/invest/scenic_quality/scenic_quality_cython_core.pyx'],
-<<<<<<< HEAD
-=======
-        language="c++",
->>>>>>> b2eb9aab
+        language="c++",
         include_dirs=[numpy.get_include()]),
     Extension(
         name="ndr_core",
