--- conflicted
+++ resolved
@@ -1,26 +1,23 @@
-.. :changelog:
-
-3.3.0
-=====
-<<<<<<< HEAD
-* InVEST Seasonal Water Yield model released.
-* InVEST Forest Carbon Edge Effect model released.
-* InVEST Scenario Generator: Proximity Based model released and renamed the previous "Scenario Generator" to "Scenario Generator: Rule Based".
-=======
-* Implemented a blockwise exponential decay kernel generation function, which is now used in the Pollination and Habitat Quality models.
->>>>>>> 3e686246
-* GLOBIO now uses an intensification parameter and not a map to average all agriculture across the GLOBIO 8 and 9 classes.
-* GLOBIO outputs modified so core outputs are in workspace and intermediate outputs are in a subdirectory called 'intermediate_outputs'.
-* Fixed a crash with the NDR model that could occur if the DEM and landcover maps were different resolutions.
-* Refactored all the InVEST model user interfaces so that Workspace defaults to the user's home "Documents" directory.
-* Fixed an HRA bug where stessors with a buffer of zero were being buffered by 1 pixel
-* HRA enhancement which creates a common raster to burn all input shapefiles onto, ensuring consistent alignment.
-
-3.2.1
-=====
-* Turning setuptools' zip_safe to False for consistency across the Natcap Namespace.
-* GLOBIO no longer requires user to specify a keyfield in the AOI.
-* new feature to GLOBIO to summarize MSA by AOI.
-* new feature to GLOBIO to use a user defined MSA parameter table to do the MSA
-	thresholds for infrastructure, connectivity, and landuse type
-* documentation to the GLOBIO code base including the large docstring for 'execute'.
+.. :changelog:
+
+3.3.0
+=====
+* InVEST Seasonal Water Yield model released.
+* InVEST Forest Carbon Edge Effect model released.
+* InVEST Scenario Generator: Proximity Based model released and renamed the previous "Scenario Generator" to "Scenario Generator: Rule Based".
+* Implemented a blockwise exponential decay kernel generation function, which is now used in the Pollination and Habitat Quality models.
+* GLOBIO now uses an intensification parameter and not a map to average all agriculture across the GLOBIO 8 and 9 classes.
+* GLOBIO outputs modified so core outputs are in workspace and intermediate outputs are in a subdirectory called 'intermediate_outputs'.
+* Fixed a crash with the NDR model that could occur if the DEM and landcover maps were different resolutions.
+* Refactored all the InVEST model user interfaces so that Workspace defaults to the user's home "Documents" directory.
+* Fixed an HRA bug where stessors with a buffer of zero were being buffered by 1 pixel
+* HRA enhancement which creates a common raster to burn all input shapefiles onto, ensuring consistent alignment.
+
+3.2.1
+=====
+* Turning setuptools' zip_safe to False for consistency across the Natcap Namespace.
+* GLOBIO no longer requires user to specify a keyfield in the AOI.
+* new feature to GLOBIO to summarize MSA by AOI.
+* new feature to GLOBIO to use a user defined MSA parameter table to do the MSA
+	thresholds for infrastructure, connectivity, and landuse type
+* documentation to the GLOBIO code base including the large docstring for 'execute'.